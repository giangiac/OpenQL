/* Version examples:
	"0.7.1"			release
	"0.7.1.dev1"	development, see https://www.python.org/dev/peps/pep-0440

<<<<<<< HEAD
	 NB: OPENQL_VERSION_STRING is also decoded by setup.py
*/
#define OPENQL_VERSION_STRING "0.7.1.dev1"
=======
#define OPENQL_MINOR_VERSION 8

#define OPENQL_PATCH_VERSION 0

// Make it easier to check for QISA version dependencies.
// This assumes the PATCH and MINOR version will not exceed 99
#define OPENQL_FULL_VERSION (OPENQL_MAJOR_VERSION * 10000 + OPENQL_MINOR_VERSION * 100 + OPENQL_PATCH_VERSION)

#define OPENQL_VERSION_STRING_S1(arg) #arg
#define OPENQL_VERSION_STRING_S(arg) OPENQL_VERSION_STRING_S1(arg)

#define OPENQL_VERSION_STRING \
    (OPENQL_VERSION_STRING_S(OPENQL_MAJOR_VERSION) "." \
    OPENQL_VERSION_STRING_S(OPENQL_MINOR_VERSION) "." \
    OPENQL_VERSION_STRING_S(OPENQL_PATCH_VERSION))
>>>>>>> 621ea0db
<|MERGE_RESOLUTION|>--- conflicted
+++ resolved
@@ -1,25 +1,7 @@
 /* Version examples:
-	"0.7.1"			release
-	"0.7.1.dev1"	development, see https://www.python.org/dev/peps/pep-0440
+	"0.8.0"			release
+	"0.8.0.dev1"	development, see https://www.python.org/dev/peps/pep-0440
 
-<<<<<<< HEAD
 	 NB: OPENQL_VERSION_STRING is also decoded by setup.py
 */
-#define OPENQL_VERSION_STRING "0.7.1.dev1"
-=======
-#define OPENQL_MINOR_VERSION 8
-
-#define OPENQL_PATCH_VERSION 0
-
-// Make it easier to check for QISA version dependencies.
-// This assumes the PATCH and MINOR version will not exceed 99
-#define OPENQL_FULL_VERSION (OPENQL_MAJOR_VERSION * 10000 + OPENQL_MINOR_VERSION * 100 + OPENQL_PATCH_VERSION)
-
-#define OPENQL_VERSION_STRING_S1(arg) #arg
-#define OPENQL_VERSION_STRING_S(arg) OPENQL_VERSION_STRING_S1(arg)
-
-#define OPENQL_VERSION_STRING \
-    (OPENQL_VERSION_STRING_S(OPENQL_MAJOR_VERSION) "." \
-    OPENQL_VERSION_STRING_S(OPENQL_MINOR_VERSION) "." \
-    OPENQL_VERSION_STRING_S(OPENQL_PATCH_VERSION))
->>>>>>> 621ea0db
+#define OPENQL_VERSION_STRING "0.8.0.dev1"