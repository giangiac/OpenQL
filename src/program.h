--- conflicted
+++ resolved
@@ -12,18 +12,7 @@
 #include <compile_options.h>
 #include <platform.h>
 #include <kernel.h>
-<<<<<<< HEAD
-#include <report.h>
-#include <interactionMatrix.h>
 #include <eqasm_compiler.h>
-#include <arch/cbox/cbox_eqasm_compiler.h>
-#include <arch/cc_light/cc_light_eqasm_compiler.h>
-#include <arch/cc/eqasm_backend_cc.h>
-
-static unsigned long phi_node_count = 0;
-=======
-#include <eqasm_compiler.h>
->>>>>>> 3f2b6333
 
 namespace ql
 {
@@ -33,7 +22,6 @@
  */
 class quantum_program
 {
-<<<<<<< HEAD
    protected:
       bool                        default_config;
       std::string                 config_file_name;
@@ -50,677 +38,36 @@
 
 
    public:
-      quantum_program(std::string n, quantum_platform platf, size_t nqubits, size_t ncregs = 0)
-            : name(n), platform(platf), qubit_count(nqubits), creg_count(ncregs)
-      {
-         default_config = true;
-         eqasm_compiler_name = platform.eqasm_compiler_name;
-	      backend_compiler    = NULL;
-         if (eqasm_compiler_name =="")
-         {
-            EOUT("eqasm compiler name must be specified in the hardware configuration file !");
-            throw std::exception();
-         }
-         else if (eqasm_compiler_name == "none")
-         {
+      quantum_program(std::string n, quantum_platform platf, size_t nqubits, size_t ncregs = 0);
 
-         }
-         else if (eqasm_compiler_name == "qx")
-         {
-            // at the moment no qx specific thing is done
-         }
-         else if (eqasm_compiler_name == "qumis_compiler")
-         {
-            backend_compiler = new ql::arch::cbox_eqasm_compiler();
-         }
-	      else if (eqasm_compiler_name == "cc_light_compiler" )
-	      {
-            backend_compiler = new ql::arch::cc_light_eqasm_compiler();
-	      }
-         else if (eqasm_compiler_name == "eqasm_backend_cc" )
-         {
-            backend_compiler = new ql::arch::eqasm_backend_cc();
-         }
-         else
-         {
-            EOUT("the '" << eqasm_compiler_name << "' eqasm compiler backend is not suported !");
-            throw std::exception();
-         }
+      void add(ql::quantum_kernel &k);
+      void add_program(ql::quantum_program p);
+      void add_if(ql::quantum_kernel &k, ql::operation & cond);
+      void add_if(ql::quantum_program p, ql::operation & cond);
+      void add_if_else(ql::quantum_kernel &k_if, ql::quantum_kernel &k_else, ql::operation & cond);
+      void add_if_else(ql::quantum_program &p_if, ql::quantum_program &p_else, ql::operation & cond);
+      void add_do_while(ql::quantum_kernel &k, ql::operation & cond);
+      void add_do_while(ql::quantum_program p, ql::operation & cond);
+      void add_for(ql::quantum_kernel &k, size_t iterations);
+      void add_for(ql::quantum_program p, size_t iterations);
 
-         if(qubit_count > platform.qubit_number)
-         {
-            EOUT("number of qubits requested in program '" + std::to_string(qubit_count) + "' is greater than the qubits available in platform '" + std::to_string(platform.qubit_number) + "'" );
-            throw ql::exception("[x] error : number of qubits requested in program '"+std::to_string(qubit_count)+"' is greater than the qubits available in platform '"+std::to_string(platform.qubit_number)+"' !",false);
-         }
-      }
-
-      void add(ql::quantum_kernel &k)
-      {
-         // check sanity of supplied qubit/classical operands for each gate
-         ql::circuit& kc = k.get_circuit();
-         for( auto & g : kc )
-         {
-            auto & gate_operands = g->operands;
-            auto & gname = g->name;
-            auto gtype = g->type();
-            for(auto & op : gate_operands)
-            {
-               if(
-                  ((gtype == __classical_gate__) && (op >= creg_count)) ||
-                  ((gtype != __classical_gate__) && (op >= qubit_count))
-                 )
-               {
-                   FATAL("Out of range operand(s) for operation: '" << gname <<
-                        "' (op=" << op <<
-                        ", qubit_count=" << qubit_count <<
-                        ", creg_count=" << creg_count <<
-                        ")");
-               }
-            }
-         }
-
-         // if sane, now add kernel to list of kernels
-         kernels.push_back(k);
-      }
-
-      void add_program(ql::quantum_program p)
-      {
-         for(auto & k : p.kernels)
-         {
-            add(k);
-         }
-      }
-
-      void add_if(ql::quantum_kernel &k, ql::operation & cond)
-      {
-         // phi node
-         ql::quantum_kernel kphi1(k.name+"_if", platform, qubit_count, creg_count);
-         kphi1.set_kernel_type(ql::kernel_type_t::IF_START);
-         kphi1.set_condition(cond);
-         kernels.push_back(kphi1);
-
-         add(k);
-
-         // phi node
-         ql::quantum_kernel kphi2(k.name+"_if_end", platform, qubit_count, creg_count);
-         kphi2.set_kernel_type(ql::kernel_type_t::IF_END);
-         kphi2.set_condition(cond);
-         kernels.push_back(kphi2);
-      }
-
-      void add_if(ql::quantum_program p, ql::operation & cond)
-      {
-         // phi node
-         ql::quantum_kernel kphi1(p.name+"_if", platform, qubit_count, creg_count);
-         kphi1.set_kernel_type(ql::kernel_type_t::IF_START);
-         kphi1.set_condition(cond);
-         kernels.push_back(kphi1);
-
-         add_program(p);
-
-         // phi node
-         ql::quantum_kernel kphi2(p.name+"_if_end", platform, qubit_count, creg_count);
-         kphi2.set_kernel_type(ql::kernel_type_t::IF_END);
-         kphi2.set_condition(cond);
-         kernels.push_back(kphi2);
-      }
-
-      void add_if_else(ql::quantum_kernel &k_if, ql::quantum_kernel &k_else, ql::operation & cond)
-      {
-         ql::quantum_kernel kphi1(k_if.name+"_if"+ std::to_string(phi_node_count), platform, qubit_count, creg_count);
-         kphi1.set_kernel_type(ql::kernel_type_t::IF_START);
-         kphi1.set_condition(cond);
-         kernels.push_back(kphi1);
-
-         add(k_if);
-
-         // phi node
-         ql::quantum_kernel kphi2(k_if.name+"_if"+ std::to_string(phi_node_count) +"_end", platform, qubit_count, creg_count);
-         kphi2.set_kernel_type(ql::kernel_type_t::IF_END);
-         kphi2.set_condition(cond);
-         kernels.push_back(kphi2);
-
-
-         // phi node
-         ql::quantum_kernel kphi3(k_else.name+"_else" + std::to_string(phi_node_count), platform, qubit_count, creg_count);
-         kphi3.set_kernel_type(ql::kernel_type_t::ELSE_START);
-         kphi3.set_condition(cond);
-         kernels.push_back(kphi3);
-
-         add(k_else);
-
-         // phi node
-         ql::quantum_kernel kphi4(k_else.name+"_else" + std::to_string(phi_node_count)+"_end", platform, qubit_count, creg_count);
-         kphi4.set_kernel_type(ql::kernel_type_t::ELSE_END);
-         kphi4.set_condition(cond);
-         kernels.push_back(kphi4);
-
-         phi_node_count++;
-      }
-
-      void add_if_else(ql::quantum_program &p_if, ql::quantum_program &p_else, ql::operation & cond)
-      {
-         ql::quantum_kernel kphi1(p_if.name+"_if"+ std::to_string(phi_node_count), platform, qubit_count, creg_count);
-         kphi1.set_kernel_type(ql::kernel_type_t::IF_START);
-         kphi1.set_condition(cond);
-         kernels.push_back(kphi1);
-
-         add_program(p_if);
-
-         // phi node
-         ql::quantum_kernel kphi2(p_if.name+"_if"+ std::to_string(phi_node_count) +"_end", platform, qubit_count, creg_count);
-         kphi2.set_kernel_type(ql::kernel_type_t::IF_END);
-         kphi2.set_condition(cond);
-         kernels.push_back(kphi2);
-
-
-         // phi node
-         ql::quantum_kernel kphi3(p_else.name+"_else" + std::to_string(phi_node_count), platform, qubit_count, creg_count);
-         kphi3.set_kernel_type(ql::kernel_type_t::ELSE_START);
-         kphi3.set_condition(cond);
-         kernels.push_back(kphi3);
-
-         add_program(p_else);
-
-         // phi node
-         ql::quantum_kernel kphi4(p_else.name+"_else" + std::to_string(phi_node_count)+"_end", platform, qubit_count, creg_count);
-         kphi4.set_kernel_type(ql::kernel_type_t::ELSE_END);
-         kphi4.set_condition(cond);
-         kernels.push_back(kphi4);
-
-         phi_node_count++;
-      }
-
-      void add_do_while(ql::quantum_kernel &k, ql::operation & cond)
-      {
-         // phi node
-         ql::quantum_kernel kphi1(k.name+"_do_while"+ std::to_string(phi_node_count) +"_start", platform, qubit_count, creg_count);
-         kphi1.set_kernel_type(ql::kernel_type_t::DO_WHILE_START);
-         kphi1.set_condition(cond);
-         kernels.push_back(kphi1);
-
-         add(k);
-
-         // phi node
-         ql::quantum_kernel kphi2(k.name+"_do_while" + std::to_string(phi_node_count), platform, qubit_count, creg_count);
-         kphi2.set_kernel_type(ql::kernel_type_t::DO_WHILE_END);
-         kphi2.set_condition(cond);
-         kernels.push_back(kphi2);
-         phi_node_count++;
-      }
-
-      void add_do_while(ql::quantum_program p, ql::operation & cond)
-      {
-         // phi node
-         ql::quantum_kernel kphi1(p.name+"_do_while"+ std::to_string(phi_node_count) +"_start", platform, qubit_count, creg_count);
-         kphi1.set_kernel_type(ql::kernel_type_t::DO_WHILE_START);
-         kphi1.set_condition(cond);
-         kernels.push_back(kphi1);
-
-         add_program(p);
-
-         // phi node
-         ql::quantum_kernel kphi2(p.name+"_do_while" + std::to_string(phi_node_count), platform, qubit_count, creg_count);
-         kphi2.set_kernel_type(ql::kernel_type_t::DO_WHILE_END);
-         kphi2.set_condition(cond);
-         kernels.push_back(kphi2);
-         phi_node_count++;
-      }
-
-      void add_for(ql::quantum_kernel &k, size_t iterations)
-      {
-         // phi node
-         ql::quantum_kernel kphi1(k.name+"_for"+ std::to_string(phi_node_count) +"_start", platform, qubit_count, creg_count);
-         kphi1.set_kernel_type(ql::kernel_type_t::FOR_START);
-         kphi1.iterations = iterations;
-         kernels.push_back(kphi1);
-
-         k.iterations = iterations;
-         add(k);
-
-         // phi node
-         ql::quantum_kernel kphi2(k.name+"_for" + std::to_string(phi_node_count) +"_end", platform, qubit_count, creg_count);
-         kphi2.set_kernel_type(ql::kernel_type_t::FOR_END);
-         kernels.push_back(kphi2);
-         phi_node_count++;
-      }
-
-      void add_for(ql::quantum_program p, size_t iterations)
-      {
-         bool nested_for = false;
-         for(auto & k : p.kernels)
-         {
-            if(k.type == ql::kernel_type_t::FOR_START)
-               nested_for = true;
-         }
-         if(nested_for)
-         {
-            EOUT("Nested for not yet implemented !");
-            throw ql::exception("Error: Nested for not yet implemented !",false);
-         }
-
-         if(iterations>0) // as otherwise it will be optimized away
-         {
-            // phi node
-            ql::quantum_kernel kphi1(p.name+"_for"+ std::to_string(phi_node_count) +"_start", platform, qubit_count, creg_count);
-            kphi1.set_kernel_type(ql::kernel_type_t::FOR_START);
-            kphi1.iterations = iterations;
-            kernels.push_back(kphi1);
-
-            // phi node
-            ql::quantum_kernel kphi2(p.name, platform, qubit_count, creg_count);
-            kphi2.set_kernel_type(ql::kernel_type_t::STATIC);
-            kernels.push_back(kphi2);
-
-            add_program(p);
-
-            // phi node
-            ql::quantum_kernel kphi3(p.name+"_for" + std::to_string(phi_node_count) +"_end", platform, qubit_count, creg_count);
-            kphi3.set_kernel_type(ql::kernel_type_t::FOR_END);
-            kernels.push_back(kphi3);
-            phi_node_count++;
-         }
-      }
-
-      void set_config_file(std::string file_name)
-      {
-         config_file_name = file_name;
-         default_config   = false;
-      }
-
-      std::string qasm()
-      {
-         std::stringstream ss;
-         ss << "version 1.0\n";
-         ss << "# this file has been automatically generated by the OpenQL compiler please do not modify it manually.\n";
-         ss << "qubits " << qubit_count << "\n";
-         for (size_t k=0; k<kernels.size(); ++k)
-            ss <<'\n' << kernels[k].qasm();
-	/*
-         ss << ".cal0_1\n";
-         ss << "   prepz q0\n";
-         ss << "   measure q0\n";
-         ss << ".cal0_2\n";
-         ss << "   prepz q0\n";
-         ss << "   measure q0\n";
-         ss << ".cal1_1\n";
-         ss << "   prepz q0\n";
-         ss << "   x q0\n";
-         ss << "   measure q0\n";
-         ss << ".cal1_2\n";
-         ss << "   prepz q0\n";
-         ss << "   x q0\n";
-         ss << "   measure q0\n";
-	 */
-         return ss.str();
-      }
+      void set_config_file(std::string file_name);
+      void set_platform(quantum_platform & platform);
+      std::string qasm();
 
 #if OPT_MICRO_CODE
-      std::string microcode()
-      {
-         std::stringstream ss;
-         ss << "# this file has been automatically generated by the OpenQL compiler please do not modify it manually.\n";
-         ss << uc_header();
-         for (size_t k=0; k<kernels.size(); ++k)
-            ss <<'\n' << kernels[k].micro_code();
-	 /*
-         ss << "     # calibration points :\n";  // wait for 100us
-         // calibration points for |0>
-         for (size_t i=0; i<2; ++i)
-         {
-            ss << "     waitreg r0               # prepz q0 (+100us) \n";  // wait for 100us
-            ss << "     waitreg r0               # prepz q0 (+100us) \n";  // wait for 100us
-            // measure
-            ss << "     wait 60 \n";  // wait
-            ss << "     pulse 0000 1111 1111 \n";  // pulse
-            ss << "     wait 50\n";
-            ss << "     measure\n";  // measurement discrimination
-         }
-
-         // calibration points for |1>
-         for (size_t i=0; i<2; ++i)
-         {
-            // prepz
-            ss << "     waitreg r0               # prepz q0 (+100us) \n";  // wait for 100us
-            ss << "     waitreg r0               # prepz q0 (+100us) \n";  // wait for 100us
-            // X
-            ss << "     pulse 1001 0000 1001     # X180 \n";
-            ss << "     wait 10\n";
-            // measure
-            ss << "     wait 60\n";  // wait
-            ss << "     pulse 0000 1111 1111\n";  // pulse
-            ss << "     wait 50\n";
-            ss << "     measure\n";  // measurement discrimination
-         }
-	 */
-
-         ss << "     beq  r3,  r3, loop   # infinite loop";
-         return ss.str();
-      }
+      std::string microcode();
+      std::string uc_header();
 #endif
 
-      void set_platform(quantum_platform & platform)
-      {
-         this->platform = platform;
-      }
-=======
-    protected:
-        bool                        default_config;
-        std::string                 config_file_name;
-        std::vector<quantum_kernel> kernels;
+      int bump_unique_file_version();
 
-    public:
-        std::string           name;
-        std::vector<float>    sweep_points;
-        ql::quantum_platform  platform;
-        size_t                qubit_count;
-        size_t                creg_count;
-        std::string           eqasm_compiler_name;
-        ql::eqasm_compiler *  backend_compiler;
+      int compile();
+      void schedule();        // schedule and write scheduled qasm. Note that the backend may use a different scheduler with different results
+      void print_interaction_matrix();
+      void write_interaction_matrix();
+      void set_sweep_points(float * swpts, size_t size);
 
-    public:
-        quantum_program(std::string n, quantum_platform platf, size_t nqubits, size_t ncregs = 0);
-
-        void add(ql::quantum_kernel &k);
-        void add_program(ql::quantum_program p);
-        void add_if(ql::quantum_kernel &k, ql::operation & cond);
-        void add_if(ql::quantum_program p, ql::operation & cond);
-        void add_if_else(ql::quantum_kernel &k_if, ql::quantum_kernel &k_else, ql::operation & cond);
-        void add_if_else(ql::quantum_program &p_if, ql::quantum_program &p_else, ql::operation & cond);
-        void add_do_while(ql::quantum_kernel &k, ql::operation & cond);
-        void add_do_while(ql::quantum_program p, ql::operation & cond);
-        void add_for(ql::quantum_kernel &k, size_t iterations);
-        void add_for(ql::quantum_program p, size_t iterations);
-
-        void set_config_file(std::string file_name);
-        void set_platform(quantum_platform & platform);
-        std::string qasm();
->>>>>>> 3f2b6333
-
-#if OPT_MICRO_CODE
-        std::string microcode();
-        std::string uc_header();
-#endif
-
-<<<<<<< HEAD
-      /*
-      * support a unique file called 'get("output_dir")/name.unique'
-      * it is a seed to create unique output files (qasm, report, etc.) for the same program (with name 'name')
-      * - when the unique file is not there, it is created with the value 0 (which is then the current value)
-      *   otherwise, it just reads the current value from that file
-      * - it then increments the current value by 1, stores it in the file and returns this value
-      * since this may be the first time that the output_dir is used, it warns when that doesn't exist
-      */
-      int bump_unique_file_version()
-      {
-          std::stringstream ss_unique;
-          ss_unique << ql::options::get("output_dir") << "/" << name << ".unique";
-      
-          std::fstream ufs;
-          int vers;
-
-          // retrieve old version number
-          ufs.open (ss_unique.str(), std::fstream::in);
-          if (!ufs.is_open())
-          {
-              // no file there, initialize old version number to 0
-              ufs.open(ss_unique.str(), std::fstream::out);
-              if (!ufs.is_open())
-              {
-                  FATAL("Cannot create: " << ss_unique.str() << ". Probably output directory " << ql::options::get("output_dir") << " does not exist");
-              }
-              ufs << 0 << std::endl;
-              vers = 0;
-          }
-          else
-          {
-              // read stored number
-              ufs >> vers;
-          }
-          ufs.close();
-      
-          // increment to get new one, store it for later and return
-          vers++;
-          ufs.open(ss_unique.str(), std::fstream::out);
-          ufs << vers << std::endl;
-          ufs.close();
-      
-          return vers;
-      }
-
-      int compile()
-      {
-         IOUT("compiling " << name << " ...");
-         WOUT("compiling " << name << " ...");
-#if !OPT_MICRO_CODE
-         // WOUT("deprecation warning: this version was compiled with support for CBOX microcode disabled in main code (CBOX backend not affected)");
-#endif
-         if (kernels.empty())
-         {
-            EOUT("compiling a program with no kernels");
-            throw ql::exception("Error: compiling a program with no kernels !",false);
-         }
-
-         if( ql::options::get("optimize") == "yes" )
-         {
-            IOUT("optimizing quantum kernels...");
-            for (size_t k=0; k<kernels.size(); ++k)
-               kernels[k].optimize();
-         }
-
-         auto tdopt = ql::options::get("decompose_toffoli");
-         if( tdopt == "AM" || tdopt == "NC" )
-         {
-            IOUT("Decomposing Toffoli ...");
-            for (size_t k=0; k<kernels.size(); ++k)
-               kernels[k].decompose_toffoli();
-         }
-         else if( tdopt == "no" )
-         {
-            IOUT("Not Decomposing Toffoli ...");
-         }
-         else
-         {
-            EOUT("Unknown option '" << tdopt << "' set for decompose_toffoli");
-            throw ql::exception("Error: Unknown option '"+tdopt+"' set for decompose_toffoli !",false);
-         }
-
-         if (ql::options::get("unique_output") == "yes")
-         {
-            int vers;
-            vers = bump_unique_file_version();
-            if (vers > 1)
-            {
-                name = ( name + to_string(vers) );
-                DOUT("new program name after bump_unique_file_version: " << name << " based on version: " << vers);
-            }
-         }
-
-         if( ql::options::get("write_qasm_files") == "yes")
-         {
-            std::stringstream ss_qasm;
-            ss_qasm << ql::options::get("output_dir") << "/" << name << ".qasm";
-            std::string s = qasm();
-
-            IOUT("writing un-scheduled qasm to '" << ss_qasm.str() << "' ...");
-            ql::utils::write_file(ss_qasm.str(), s);
-            DOUT("writing done");
-         }
-
-         if( ql::options::get("prescheduler") == "yes" )
-         {
-            schedule();
-         }
-
-         DOUT("eqasm_compiler_name: " << eqasm_compiler_name);
-
-         if (backend_compiler == NULL)
-         {
-            WOUT("no eqasm compiler has been specified in the configuration file, only qasm code has been compiled.");
-            return 0;
-         }
-         else
-         {
-            if (eqasm_compiler_name == "cc_light_compiler"
-                || eqasm_compiler_name == "eqasm_backend_cc"
-                )
-            {
-               DOUT("About to call backend_compiler->compile for " << eqasm_compiler_name);
-               backend_compiler->compile(name, kernels, platform);
-               DOUT("Returned from call backend_compiler->compile for " << eqasm_compiler_name);
-            }
-            else
-            {
-               DOUT("Skipped call to backend_compiler->compile for " << eqasm_compiler_name);
-
-               // FIXME(WJV): I would suggest to move the fusing to a backend that wants it, and then:
-               // - always call:  backend_compiler->compile(name, kernels, platform);
-               // - remove from eqasm_compiler.h: compile(std::string prog_name, ql::circuit& c, ql::quantum_platform& p);
-
-               IOUT("fusing quantum kernels...");
-               ql::circuit fused;
-               for (size_t k=0; k<kernels.size(); ++k)
-               {
-                  ql::circuit& kc = kernels[k].get_circuit();
-                  for(size_t i=0; i<kernels[k].iterations; i++)
-                  {
-                     fused.insert(fused.end(), kc.begin(), kc.end());
-                  }
-               }
-
-               try
-               {
-                  IOUT("compiling eqasm code...");
-                  backend_compiler->compile(name, fused, platform);
-               }
-               catch (ql::exception &e)
-               {
-                  EOUT("[x] error : eqasm_compiler.compile() : compilation interrupted due to fatal error.");
-                  throw e;
-               }
-
-               IOUT("writing eqasm code to '" << ( ql::options::get("output_dir") + "/" + name+".asm"));
-               backend_compiler->write_eqasm( ql::options::get("output_dir") + "/" + name + ".asm");
-
-               IOUT("writing traces to '" << ( ql::options::get("output_dir") + "/trace.dat"));
-               backend_compiler->write_traces( ql::options::get("output_dir") + "/trace.dat");
-            }
-         }
-
-         if (sweep_points.size())
-         {
-            std::stringstream ss_swpts;
-            ss_swpts << "{ \"measurement_points\" : [";
-            for (size_t i=0; i<sweep_points.size()-1; i++)
-               ss_swpts << sweep_points[i] << ", ";
-            ss_swpts << sweep_points[sweep_points.size()-1] << "] }";
-            std::string config = ss_swpts.str();
-            if (default_config)
-            {
-               std::stringstream ss_config;
-               ss_config << ql::options::get("output_dir") << "/" << name << "_config.json";
-               std::string conf_file_name = ss_config.str();
-               IOUT("writing sweep points to '" << conf_file_name << "'...");
-               ql::utils::write_file(conf_file_name, config);
-            }
-            else
-            {
-               std::stringstream ss_config;
-               ss_config << ql::options::get("output_dir") << "/" << config_file_name;
-               std::string conf_file_name = ss_config.str();
-               IOUT("writing sweep points to '" << conf_file_name << "'...");
-               ql::utils::write_file(conf_file_name, config);
-            }
-         }
-         else
-         {
-            IOUT("sweep points file not generated as sweep point array is empty !");
-         }
-
-	      IOUT("compilation of program '" << name << "' done.");
-
-         return 0;
-      }
-
-      void schedule()
-      {
-         ql::report::report_statistics(name, kernels, platform, "in", "prescheduler", "# ");
-
-         std::string sched_qasm("version 1.0\n");
-         sched_qasm += "# this file has been automatically generated by the OpenQL compiler please do not modify it manually.\n";
-         sched_qasm += "qubits " + std::to_string(qubit_count) + "\n";
-
-         IOUT("scheduling the quantum program");
-         for (auto k : kernels)
-         {
-            std::string kernel_sched_qasm;
-            std::string dot;
-            std::string kernel_sched_dot;
-            k.schedule(platform, kernel_sched_qasm, dot, kernel_sched_dot);
-            sched_qasm += kernel_sched_qasm + '\n';
-
-            if(ql::options::get("print_dot_graphs") == "yes")
-            {
-               string fname;
-               fname = ql::options::get("output_dir") + "/" + k.get_name() + "_dependence_graph.dot";
-               IOUT("writing scheduled dot to '" << fname << "' ...");
-               ql::utils::write_file(fname, dot);
-
-               std::string scheduler = ql::options::get("scheduler");
-               fname = ql::options::get("output_dir") + "/" + k.get_name() + "_" + scheduler + "_scheduled.dot";
-               IOUT("writing scheduled dot to '" << fname << "' ...");
-               ql::utils::write_file(fname, kernel_sched_dot);
-            }
-         }
-
-         if( ql::options::get("write_qasm_files") == "yes")
-         {
-            string fname = ql::options::get("output_dir") + "/" + name + "_scheduled.qasm";
-            IOUT("writing scheduled qasm to '" << fname << "' ...");
-            ql::utils::write_file(fname, sched_qasm);
-         }
-
-         ql::report::report_statistics(name, kernels, platform, "out", "prescheduler", "# ");
-      }
-
-      void print_interaction_matrix()
-      {
-         IOUT("printing interaction matrix...");
-
-         for (auto k : kernels)
-         {
-            InteractionMatrix imat( k.get_circuit(), qubit_count);
-            string mstr = imat.getString();
-            std::cout << mstr << std::endl;
-         }
-      }
-
-      void write_interaction_matrix()
-      {
-         for (auto k : kernels)
-         {
-            InteractionMatrix imat( k.get_circuit(), qubit_count);
-            string mstr = imat.getString();
-
-            string fname = ql::options::get("output_dir") + "/" + k.get_name() + "InteractionMatrix.dat";
-            IOUT("writing interaction matrix to '" << fname << "' ...");
-            ql::utils::write_file(fname, mstr);
-         }
-      }
-
-      void set_sweep_points(float * swpts, size_t size)
-      {
-         sweep_points.clear();
-         for (size_t i=0; i<size; ++i)
-            sweep_points.push_back(swpts[i]);
-      }
-=======
-        int compile();
-        void schedule();        // schedule and write scheduled qasm. Note that the backend may use a different scheduler with different results
-        void print_interaction_matrix();
-        void write_interaction_matrix();
-        void set_sweep_points(float * swpts, size_t size);
->>>>>>> 3f2b6333
 };
 
 } // ql
