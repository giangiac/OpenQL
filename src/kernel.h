--- conflicted
+++ resolved
@@ -711,13 +711,9 @@
             std::vector<size_t> all_qubits, std::vector<size_t> cregs = {})
     {
         bool added = false;
-<<<<<<< HEAD
         DOUT("Checking if specialized decomposition is available for " << gate_name);
 
         // construct canonical name
-=======
-        DOUT("Checking if specialized composite gate is available for " << gate_name);
->>>>>>> d0106025
         std::string instr_parameterized = gate_name + " ";
         size_t i;
         if(all_qubits.size() > 0)
@@ -737,12 +733,8 @@
         auto it = instruction_map.find(instr_parameterized);
         if( it != instruction_map.end() )
         {
-<<<<<<< HEAD
             // check gate type
             DOUT("specialized composite gate found for " << instr_parameterized);
-=======
-            DOUT("specialized gate found for " << instr_parameterized);
->>>>>>> d0106025
             composite_gate * gptr = (composite_gate *)(it->second);
             if( __composite_gate__ == gptr->type() )
             {
@@ -1080,7 +1072,7 @@
         {
             EOUT("Unitary " << u.name <<" has been applied to the wrong number of qubits! " << qubits.size() << " and not " << u_size);
             throw ql::exception("Unitary '"+u.name+"' has been applied to the wrong number of qubits. Cannot be added to kernel! "  + std::to_string(qubits.size()) +" and not "+ std::to_string(u_size), false);
-        
+
         }
         for(uint i = 0; i< qubits.size()-1; i++)
         {
@@ -1091,7 +1083,7 @@
                 EOUT("Qubit numbers used more than once in Unitary: " << u.name << ". Double qubit is number " << qubits[j]);
                 throw ql::exception("Qubit numbers used more than once in Unitary: " + u.name + ". Double qubit is number " + std::to_string(qubits[j]), false);
                 }
-                        
+
             }
         }
         // applying unitary to gates
@@ -1138,7 +1130,7 @@
                 // This is a special case of only demultiplexing
                 if (u.instructionlist[i+1] == 300.0)
                 {
-                   
+
                     // Two numbers that aren't rotation gate angles
                     int start_counter = i + 2;
                     DOUT("[kernel.h] Optimization: first qubit not affected, skip one step in the recursion. New start_index: " << start_counter);
@@ -1198,7 +1190,7 @@
         for(int i = 1; i < end_index - start_index; i++)
         {
             idx = uint64_log2(((i)^((i)>>1))^((i+1)^((i+1)>>1)));
-            c.push_back(new ql::rz(qubits.back(),-instruction_list[i+start_index]));                
+            c.push_back(new ql::rz(qubits.back(),-instruction_list[i+start_index]));
             c.push_back(new ql::cnot(qubits[idx], qubits.back()));
         }
         // The last one is always controlled from the next qubit to the first qubit
@@ -1211,20 +1203,20 @@
     {
         // DOUT("Adding a multicontrolled ry-gate at start index "<< start_index << ", to " << ql::utils::to_string(qubits, "qubits: "));
         int idx;
-        
+
         //The first one is always controlled from the last to the first qubit.
         c.push_back(new ql::ry(qubits.back(),-instruction_list[start_index]));
         c.push_back(new ql::cnot(qubits[0], qubits.back()));
 
         for(int i = 1; i < end_index - start_index; i++)
-        { 
+        {
             idx = uint64_log2 (((i)^((i)>>1))^((i+1)^((i+1)>>1)));
             c.push_back(new ql::ry(qubits.back(),-instruction_list[i+start_index]));
             c.push_back(new ql::cnot(qubits[idx], qubits.back()));
         }
-        // Last one is controlled from the next qubit to the first one. 
+        // Last one is controlled from the next qubit to the first one.
         c.push_back(new ql::ry(qubits.back(),-instruction_list[end_index]));
-        c.push_back(new ql::cnot(qubits.end()[-2], qubits.back())); 
+        c.push_back(new ql::cnot(qubits.end()[-2], qubits.back()));
     }
     // source: https://stackoverflow.com/questions/994593/how-to-do-an-integer-log2-in-c user Todd Lehman
     int uint64_log2(uint64_t n)
