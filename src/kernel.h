/**
 * @file   kernel.h
 * @date   04/2017
 * @author Nader Khammassi
 *         Imran Ashraf
 *         Anneriet Krol
 * @brief  openql kernel
 */

#ifndef QL_KERNEL_H
#define QL_KERNEL_H

#include <sstream>
#include <algorithm>
#include <iterator>


#define PI M_PI
#include "compile_options.h"
#include "json.h"
#include "utils.h"
#include "options.h"
#include "gate.h"
#include "classical.h"
#include "optimizer.h"
#include "ir.h"
#include "unitary.h"


#ifndef __disable_lemon__
 #include "scheduler.h"
#endif // __disable_lemon__
#include "platform.h"


namespace ql
{
enum class kernel_type_t
{
    STATIC,
    FOR_START, FOR_END,
    DO_WHILE_START, DO_WHILE_END,
    IF_START, IF_END,
    ELSE_START, ELSE_END
};

/**
 * quantum_kernel
 */
class quantum_kernel
{
public: // FIXME: should be private
    std::string   name;
    size_t        iterations;
    size_t        qubit_count;
    size_t        creg_count;
    kernel_type_t type;
    circuit       c;
    ql::ir::bundles_t bundles;
    operation     br_condition;
    size_t        cycle_time;                               // FIXME: just a copy of platform.cycle_time
private:
    instruction_map_t instruction_map;

public:
    quantum_kernel(std::string name) :
        name(name), iterations(1), type(kernel_type_t::STATIC) {}

    quantum_kernel(std::string name, const ql::quantum_platform& platform,
                   size_t qcount, size_t ccount=0) :
        name(name), iterations(1), qubit_count(qcount),
        creg_count(ccount), type(kernel_type_t::STATIC)
    {
        instruction_map = platform.instruction_map;
        cycle_time = platform.cycle_time;
        // FIXME: check qubit_count and creg_count against platform
        // FIXME: what is the reason we can specify qubit_count and creg_count here anyway
    }

    // FIXME: add constructor which allows setting iterations and type, and use that in program.h::add_for(), etc

#if 0   // FIXME: unused, iterations is directly manipulated by program.h::add_for()
    void set_static_loop_count(size_t it)
    {
        iterations = it;
    }
#endif

    void set_condition(operation & oper)
    {
        if( (oper.operands[0])->id >= creg_count || (oper.operands[1])->id >= creg_count)
        {
            EOUT("Out of range operand(s) for '" << oper.operation_name);
            throw ql::exception("Out of range operand(s) for '"+oper.operation_name+"' !",false);
        }

        if(oper.operation_type != ql::operation_type_t::RELATIONAL)
        {
            EOUT("Relational operator not used for conditional '" << oper.operation_name);
            throw ql::exception("Relational operator not used for conditional '"+oper.operation_name+"' !",false);
        }

        br_condition = oper;
    }

    void set_kernel_type(kernel_type_t typ)
    {
        type = typ;
    }

    /**
     * debug
     */

    std::string get_gates_definition()
    {
        std::stringstream ss;

        for (instruction_map_t::iterator i=instruction_map.begin(); i!=instruction_map.end(); i++)
        {
            ss << i->first << '\n';
        }
        return ss.str();
    }

    /**
     * name getter
     */
    std::string get_name()
    {
        return name;
    }

    /**
     * circuit getter
     */
    circuit& get_circuit()
    {
        return c;
    }

    /************************************************************************\
    | Gate shortcuts
    \************************************************************************/

    void identity(size_t qubit)
    {
        gate("identity", qubit );
    }

    void i(size_t qubit)
    {
        gate("identity", qubit );
    }

    void hadamard(size_t qubit)
    {
        gate("hadamard", qubit );
    }

    void h(size_t qubit)
    {
        hadamard(qubit);
    }

    void rx(size_t qubit, double angle)
    {
        std::string gname("rx");    // FIXME: unused
        // to do : rotation decomposition
        c.push_back(new ql::rx(qubit,angle));
    }

    void ry(size_t qubit, double angle)
    {
        std::string gname("ry");    // FIXME: unused
        // to do : rotation decomposition
        c.push_back(new ql::ry(qubit,angle));
    }

    void rz(size_t qubit, double angle)
    {
        std::string gname("rz");    // FIXME: unused
        // to do : rotation decomposition
        c.push_back(new ql::rz(qubit,angle));
    }

    void s(size_t qubit)
    {
        gate("s", qubit );
    }

    void sdag(size_t qubit)
    {
        gate("sdag", qubit );
    }

    void t(size_t qubit)
    {
        gate("t", qubit );
    }

    void tdag(size_t qubit)
    {
        gate("tdag", qubit );
    }

    void x(size_t qubit)
    {
        gate("x", qubit );
    }

    void y(size_t qubit)
    {
        gate("y", qubit );
    }

    void z(size_t qubit)
    {
        gate("z", qubit );
    }

    void rx90(size_t qubit)
    {
        gate("rx90", qubit );
    }

    void mrx90(size_t qubit)
    {
        gate("mrx90", qubit );
    }

    void rx180(size_t qubit)
    {
        gate("rx180", qubit );
    }

    void ry90(size_t qubit)
    {
        gate("ry90", qubit );
    }

    void mry90(size_t qubit)
    {
        gate("mry90", qubit );
    }

    void ry180(size_t qubit)
    {
        gate("ry180", qubit );
    }

    void measure(size_t qubit)
    {
        gate("measure", qubit );
    }

    void prepz(size_t qubit)
    {
        gate("prepz", qubit );
    }

    void cnot(size_t qubit1, size_t qubit2)
    {
        gate("cnot", {qubit1, qubit2} );
    }

    void cz(size_t qubit1, size_t qubit2)
    {
        gate("cz", {qubit1, qubit2} );
    }

    void cphase(size_t qubit1, size_t qubit2)
    {
        gate("cphase", {qubit1, qubit2} );
    }

    void toffoli(size_t qubit1, size_t qubit2, size_t qubit3)
    {
        // TODO add custom gate check if needed
        c.push_back(new ql::toffoli(qubit1, qubit2, qubit3));
    }

    void swap(size_t qubit1, size_t qubit2)
    {
        gate("swap", {qubit1, qubit2} );
    }

    void wait(std::vector<size_t> qubits, size_t duration)
    {
        gate("wait", qubits, {}, duration );
    }

    void display()
    {
        c.push_back(new ql::display());
    }

    /**
     * add clifford
     */
    void clifford(int id, size_t qubit=0)
    {
        switch (id)
        {
        case 0 :
            break;              //  ['I']
        case 1 :
            ry90(qubit);
            rx90(qubit);
            break;              //  ['Y90', 'X90']
        case 2 :
            mrx90(qubit);
            mry90(qubit);
            break;              //  ['mX90', 'mY90']
        case 3 :
            rx180(qubit);
            break;              //  ['X180']
        case 4 :
            mry90(qubit);
            mrx90(qubit);
            break;              //  ['mY90', 'mX90']
        case 5 :
            rx90(qubit);
            mry90(qubit);
            break;              //  ['X90', 'mY90']
        case 6 :
            ry180(qubit);
            break;              //  ['Y180']
        case 7 :
            mry90(qubit);
            rx90(qubit);
            break;              //  ['mY90', 'X90']
        case 8 :
            rx90(qubit);
            ry90(qubit);
            break;              //  ['X90', 'Y90']
        case 9 :
            rx180(qubit);
            ry180(qubit);
            break;              //  ['X180', 'Y180']
        case 10:
            ry90(qubit);
            mrx90(qubit);
            break;              //  ['Y90', 'mX90']
        case 11:
            mrx90(qubit);
            ry90(qubit);
            break;              //  ['mX90', 'Y90']
        case 12:
            ry90(qubit);
            rx180(qubit);
            break;              //  ['Y90', 'X180']
        case 13:
            mrx90(qubit);
            break;              //  ['mX90']
        case 14:
            rx90(qubit);
            mry90(qubit);
            mrx90(qubit);
            break;              //  ['X90', 'mY90', 'mX90']
        case 15:
            mry90(qubit);
            break;              //  ['mY90']
        case 16:
            rx90(qubit);
            break;              //  ['X90']
        case 17:
            rx90(qubit);
            ry90(qubit);
            rx90(qubit);
            break;              //  ['X90', 'Y90', 'X90']
        case 18:
            mry90(qubit);
            rx180(qubit);
            break;              //  ['mY90', 'X180']
        case 19:
            rx90(qubit);
            ry180(qubit);
            break;              //  ['X90', 'Y180']
        case 20:
            rx90(qubit);
            mry90(qubit);
            rx90(qubit);
            break;              //  ['X90', 'mY90', 'X90']
        case 21:
            ry90(qubit);
            break;              //  ['Y90']
        case 22:
            mrx90(qubit);
            ry180(qubit);
            break;              //  ['mX90', 'Y180']
        case 23:
            rx90(qubit);
            ry90(qubit);
            mrx90(qubit);
            break;              //  ['X90', 'Y90', 'mX90']
        default:
            break;
        }
    }

    // a default gate is the last resort of user gate resolution and is of a build-in form, as below in the code;
    // the "using_default_gates" option can be used to enable ("yes") or disable ("no") default gates;
    // the use of default gates is deprecated; use the .json configuration file instead;
    //
    // if a default gate definition is available for the given gate name and qubits, add it to circuit and return true
    /************************************************************************\
    | Gate management
    \************************************************************************/

private:
    bool add_default_gate_if_available(std::string gname, std::vector<size_t> qubits,
                                       std::vector<size_t> cregs = {}, size_t duration=0, double angle=0.0)
    {
        bool result=false;

        bool is_one_qubit_gate = (gname == "identity") || (gname == "i")
                                 || (gname == "hadamard") || (gname == "h")
                                 || (gname == "pauli_x") || (gname == "pauli_y") || (gname == "pauli_z")
                                 || (gname == "x") || (gname == "y") || (gname == "z")
                                 || (gname == "s") || (gname == "sdag")
                                 || (gname == "t") || (gname == "tdag")
                                 || (gname == "rx") || (gname == "ry") || (gname == "rz")
                                 || (gname == "rx90") || (gname == "mrx90") || (gname == "rx180")
                                 || (gname == "ry90") || (gname == "mry90") || (gname == "ry180")
                                 || (gname == "measure") || (gname == "prepz");

        bool is_two_qubit_gate = (gname == "cnot")
                                 || (gname == "cz") || (gname == "cphase")
                                 || (gname == "swap");

        bool is_multi_qubit_gate = (gname == "toffoli")
                                   || (gname == "wait") || (gname == "barrier");

        if(is_one_qubit_gate)
        {
            if( qubits.size() != 1 )
                return false;
        }
        else if(is_two_qubit_gate)
        {
            if( qubits.size() != 2 )
                return false;
            if( qubits[0] == qubits[1] )
                return false;
        }
        else if(is_multi_qubit_gate)
        {
            // by default wait will be applied to all qubits
        }
        else
        {
            return false;
        }

        if( gname == "identity" || gname == "i" )
        {
            c.push_back(new ql::identity(qubits[0]) );
            result = true;
        }
        else if( gname == "hadamard" || gname == "h" )
        {
            c.push_back(new ql::hadamard(qubits[0]) );
            result = true;
        }
        else if( gname == "pauli_x" || gname == "x" )
        {
            c.push_back(new ql::pauli_x(qubits[0]) );
            result = true;
        }
        else if( gname == "pauli_y" || gname == "y" )
        {
            c.push_back(new ql::pauli_y(qubits[0]) );
            result = true;
        }
        else if( gname == "pauli_z" || gname == "z" )
        {
            c.push_back(new ql::pauli_z(qubits[0]) );
            result = true;
        }
        else if( gname == "s" || gname == "phase" )
        {
            c.push_back(new ql::phase(qubits[0]) );
            result = true;
        }
        else if( gname == "sdag" || gname == "phasedag" )
        {
            c.push_back(new ql::phasedag(qubits[0]) );
            result = true;
        }
        else if( gname == "t" )
        {
            c.push_back(new ql::t(qubits[0]) );
            result = true;
        }
        else if( gname == "tdag" )
        {
            c.push_back(new ql::tdag(qubits[0]) );
            result = true;
        }
        else if( gname == "rx" )
        {
            c.push_back(new ql::rx(qubits[0], angle));
            result = true;
        }
        else if( gname == "ry" )
        {
            c.push_back(new ql::ry(qubits[0], angle));
            result = true;
        }
        else if( gname == "rz" )
        {
            c.push_back(new ql::rz(qubits[0], angle));
            result = true;
        }
        else if( gname == "rx90" )
        {
            c.push_back(new ql::rx90(qubits[0]) );
            result = true;
        }
        else if( gname == "mrx90" )
        {
            c.push_back(new ql::mrx90(qubits[0]) );
            result = true;
        }
        else if( gname == "rx180" )
        {
            c.push_back(new ql::rx180(qubits[0]) );
            result = true;
        }
        else if( gname == "ry90" )
        {
            c.push_back(new ql::ry90(qubits[0]) );
            result = true;
        }
        else if( gname == "mry90" )
        {
            c.push_back(new ql::mry90(qubits[0]) );
            result = true;
        }
        else if( gname == "ry180" )
        {
            c.push_back(new ql::ry180(qubits[0]) );
            result = true;
        }
        else if( gname == "measure" )
        {
            if(cregs.empty())
                c.push_back(new ql::measure(qubits[0]) );
            else
                c.push_back(new ql::measure(qubits[0], cregs[0]) );

            result = true;
        }
        else if( gname == "prepz" )
        {
            c.push_back(new ql::prepz(qubits[0]) );
            result = true;
        }
        else if( gname == "cnot" )
        {
            c.push_back(new ql::cnot(qubits[0], qubits[1]) );
            result = true;
        }
        else if( gname == "cz" || gname == "cphase" )
        {
            c.push_back(new ql::cphase(qubits[0], qubits[1]) );
            result = true;
        }
        else if( gname == "toffoli" )
            { c.push_back(new ql::toffoli(qubits[0], qubits[1], qubits[2]) ); result = true; }
        else if( gname == "swap" )       { c.push_back(new ql::swap(qubits[0], qubits[1]) ); result = true; }
        else if( gname == "barrier")
        {
            /*
            wait/barrier is applied on the qubits specified as arguments.
            if no qubits are specified, then wait/barrier is applied on all qubits
            */
            if(qubits.size() == 0) // i.e. no qubits specified
            {
                for(size_t q=0; q<qubit_count; q++)
                    qubits.push_back(q);
            }

            c.push_back(new ql::wait(qubits, 0, 0));
            result = true;
        }
        else if( gname == "wait")
        {
            /*
            wait/barrier is applied on the qubits specified as arguments.
            if no qubits are specified, then wait/barrier is applied on all qubits
            */
            if(qubits.size() == 0) // i.e. no qubits specified
            {
                for(size_t q=0; q<qubit_count; q++)
                    qubits.push_back(q);
            }

            size_t duration_in_cycles = std::ceil(static_cast<float>(duration)/cycle_time);
            c.push_back(new ql::wait(qubits, duration, duration_in_cycles));
            result = true;
        }
        else
            result = false;

        return result;
    }

    // if a specialized custom gate ("e.g. cz q0,q4") is available, add it to circuit and return true
    // if a parameterized custom gate ("e.g. cz") is available, add it to circuit and return true
    //
    // note that there is no check for the found gate being a composite gate
    bool add_custom_gate_if_available(std::string & gname, std::vector<size_t> qubits,
                                      std::vector<size_t> cregs = {}, size_t duration=0, double angle=0.0)
    {
        bool added = false;

        // first check if a specialized custom gate is available
        std::string instr = gname + " ";
        if(qubits.size() > 0)
        {
            for (size_t i=0; i<(qubits.size()-1); ++i)
                instr += "q" + std::to_string(qubits[i]) + ",";
            if(qubits.size() >= 1) // to make if work with gates without operands
                instr += "q" + std::to_string(qubits[qubits.size()-1]);
        }

        instruction_map_t::iterator it = instruction_map.find(instr);
        if (it != instruction_map.end())
        {
            // a specialized custom gate is of the form: "cz q0 q3"
            custom_gate* g = new custom_gate(*(it->second));
            for(auto & qubit : qubits)
                g->operands.push_back(qubit);
            for(auto & cop : cregs)
                g->creg_operands.push_back(cop);
            if(duration>0) g->duration = duration;
            g->angle = angle;
            added = true;
            c.push_back(g);
        }
        else
        {
            // otherwise, check if there is a parameterized custom gate (i.e. not specialized for arguments)
            // this one is of the form: "cz", i.e. just the gate's name
            instruction_map_t::iterator it = instruction_map.find(gname);
            if (it != instruction_map.end())
            {
                custom_gate* g = new custom_gate(*(it->second));
                for(auto & qubit : qubits)
                    g->operands.push_back(qubit);
                for(auto & cop : cregs)
                    g->creg_operands.push_back(cop);
                if(duration>0) g->duration = duration;
                g->angle = angle;
                added = true;
                c.push_back(g);
            }
        }

        if(added)
        {
            DOUT("custom gate added for " << gname);
        }
        else
        {
            DOUT("custom gate not added for " << gname);
        }

        return added;
    }

    // FIXME: move to class composite_gate?
    // return the subinstructions of a composite gate
    // while doing, test whether the subinstructions have a definition (so they cannot be specialized or default ones!)
    void get_decomposed_ins( ql::composite_gate * gptr, std::vector<std::string> & sub_instructons )
    {
        auto & sub_gates = gptr->gs;
        DOUT("composite ins: " << gptr->name);
        for(auto & agate : sub_gates)
        {
            std::string & sub_ins = agate->name;
            DOUT("  sub ins: " << sub_ins);
            auto it = instruction_map.find(sub_ins);
            if( it != instruction_map.end() )
            {
                sub_instructons.push_back(sub_ins);
            }
            else
            {
                throw ql::exception("[x] error : ql::kernel::gate() : gate decomposition not available for '"+sub_ins+"'' in the target platform !",false);
            }
        }
    }

    // if specialized composed gate: "e.g. cz q0,q3" available, with composition of subinstructions, return true
    //      also check each subinstruction for presence of a custom_gate (or a default gate)
    // otherwise, return false
    // don't add anything to circuit
    //
    // add specialized decomposed gate, example JSON definition: "cl_14 q1": ["rx90 %0", "rym90 %0", "rxm90 %0"]
    bool add_spec_decomposed_gate_if_available(std::string gate_name,
            std::vector<size_t> all_qubits, std::vector<size_t> cregs = {})
    {
        bool added = false;
        DOUT("Checking if specialized composite gate is available for " << gate_name);
        std::string instr_parameterized = gate_name + " ";
        size_t i;
        if(all_qubits.size() > 0)
        {
            for(i=0; i<all_qubits.size()-1; i++)
            {
                instr_parameterized += "q" + std::to_string(all_qubits[i]) + ",";
            }
            if(all_qubits.size() >= 1)
            {
                instr_parameterized += "q" + std::to_string(all_qubits[i]);
            }
        }
        DOUT("specialized instruction name: " << instr_parameterized);

        auto it = instruction_map.find(instr_parameterized);
        if( it != instruction_map.end() )
        {
            DOUT("specialized gate found for " << instr_parameterized);
            composite_gate * gptr = (composite_gate *)(it->second);
            if( __composite_gate__ == gptr->type() )
            {
                DOUT("composite gate type");
            }
            else
            {
                DOUT("not a composite gate type");
                return false;
            }


            std::vector<std::string> sub_instructons;
            get_decomposed_ins( gptr, sub_instructons );
            for(auto & sub_ins : sub_instructons)
            {
                DOUT("Adding sub ins: " << sub_ins);
                std::replace( sub_ins.begin(), sub_ins.end(), ',', ' ');
                DOUT(" after comma removal, sub ins: " << sub_ins);
                std::istringstream iss(sub_ins);

                std::vector<std::string> tokens{ std::istream_iterator<std::string>{iss},
                                                 std::istream_iterator<std::string>{} };

                std::vector<size_t> this_gate_qubits;
                std::string & sub_ins_name = tokens[0];

                for(size_t i=1; i<tokens.size(); i++)
                {
                    DOUT("tokens[i] : " << tokens[i]);
                    auto sub_str_token = tokens[i].substr(1);
                    DOUT("sub_str_token[i] : " << sub_str_token);
                    this_gate_qubits.push_back( stoi( tokens[i].substr(1) ) );
                }

                DOUT( ql::utils::to_string<size_t>(this_gate_qubits, "actual qubits of this gate:") );

                // custom gate check
                // when found, custom_added is true, and the expanded subinstruction was added to the circuit
                bool custom_added = add_custom_gate_if_available(sub_ins_name, this_gate_qubits, cregs);
                if(!custom_added)
                {
                    if(ql::options::get("use_default_gates") == "yes")
                    {
                        // default gate check
                        DOUT("adding default gate for " << sub_ins_name);
                        bool default_available = add_default_gate_if_available(sub_ins_name, this_gate_qubits, cregs);
                        if( default_available )
                        {
                            WOUT("added default gate '" << sub_ins_name << "' with " << ql::utils::to_string(this_gate_qubits,"qubits") );
                        }
                        else
                        {
                            EOUT("unknown gate '" << sub_ins_name << "' with " << ql::utils::to_string(this_gate_qubits,"qubits") );
                            throw ql::exception("[x] error : ql::kernel::gate() : the gate '"+sub_ins_name+"' with " +ql::utils::to_string(this_gate_qubits,"qubits")+" is not supported by the target platform !",false);
                        }
                    }
                    else
                    {
                        EOUT("unknown gate '" << sub_ins_name << "' with " << ql::utils::to_string(this_gate_qubits,"qubits") );
                        throw ql::exception("[x] error : ql::kernel::gate() : the gate '"+sub_ins_name+"' with " +ql::utils::to_string(this_gate_qubits,"qubits")+" is not supported by the target platform !",false);
                    }
                }
            }
            added = true;
        }
        else
        {
            DOUT("composite gate not found for " << instr_parameterized);
        }

        return added;
    }

    // if composite gate: "e.g. cz %0 %1" available, return true;
    //      also check each subinstruction for availability as a custom gate (or default gate)
    // if not, return false
    // don't add anything to circuit
    //
    // add parameterized decomposed gate, example JSON definition: "cl_14 %0": ["rx90 %0", "rym90 %0", "rxm90 %0"]
    bool add_param_decomposed_gate_if_available(std::string gate_name,
            std::vector<size_t> all_qubits, std::vector<size_t> cregs = {})
    {
        bool added = false;
        DOUT("Checking if parameterized composite gate is available for " << gate_name);

        // construct instruction name from gate_name and actual qubit parameters
        std::string instr_parameterized = gate_name + " ";
        size_t i;
        if(all_qubits.size() > 0)
        {
            for(i=0; i<all_qubits.size()-1; i++)
            {
                instr_parameterized += "%" + std::to_string(i) + ",";
            }
            if(all_qubits.size() >= 1)
            {
                instr_parameterized += "%" + std::to_string(i);
            }
        }
        DOUT("parameterized instruction name: " << instr_parameterized);

        // check for composite ins
        auto it = instruction_map.find(instr_parameterized);
        if( it != instruction_map.end() )
        {
            DOUT("parameterized gate found for " << instr_parameterized);
            composite_gate * gptr = (composite_gate *)(it->second);
            if( __composite_gate__ == gptr->type() )
            {
                DOUT("composite gate type");
            }
            else
            {
                DOUT("Not a composite gate type");
                return false;
            }

            std::vector<std::string> sub_instructons;
            get_decomposed_ins( gptr, sub_instructons );
            for(auto & sub_ins : sub_instructons)
            {
                DOUT("Adding sub ins: " << sub_ins);
                std::replace( sub_ins.begin(), sub_ins.end(), ',', ' ');
                DOUT(" after comma removal, sub ins: " << sub_ins);

                // tokenize sub_ins into sub_ins_name and this_gate_qubits
                // FIXME: similar code in add_spec_decomposed_gate_if_available()
                std::istringstream iss(sub_ins);
                std::vector<std::string> tokens{ std::istream_iterator<std::string>{iss},
                                                 std::istream_iterator<std::string>{} };

                std::vector<size_t> this_gate_qubits;
                std::string & sub_ins_name = tokens[0];

                for(size_t i=1; i<tokens.size(); i++)
                {
                    auto sub_str_token = tokens[i].substr(1);   // example: tokens[i] equals "%1" -> sub_str_token equals "1"
                    size_t qubit_idx = stoi(sub_str_token);
                    if(qubit_idx >= all_qubits.size()) {
                        FATAL("Illegal qubit parameter index " << sub_str_token
                              << " exceeds actual number of parameters given (" << all_qubits.size()
                              << ") while adding sub ins '" << sub_ins
                              << "' in parameterized instruction '" << instr_parameterized << "'");
                    }
                    this_gate_qubits.push_back( all_qubits[qubit_idx] );
                }
                DOUT( ql::utils::to_string<size_t>(this_gate_qubits, "actual qubits of this gate:") );

                // custom gate check
                // when found, custom_added is true, and the expanded subinstruction was added to the circuit
                bool custom_added = add_custom_gate_if_available(sub_ins_name, this_gate_qubits, cregs);
                if(!custom_added)
                {
                    if(ql::options::get("use_default_gates") == "yes")
                    {
                        // default gate check
                        DOUT("adding default gate for " << sub_ins_name);
                        bool default_available = add_default_gate_if_available(sub_ins_name, this_gate_qubits, cregs);
                        if( default_available )
                        {
                            WOUT("added default gate '" << sub_ins_name << "' with " << ql::utils::to_string(this_gate_qubits,"qubits") );
                        }
                        else
                        {
                            EOUT("unknown gate '" << sub_ins_name << "' with " << ql::utils::to_string(this_gate_qubits,"qubits") );
                            throw ql::exception("[x] error : ql::kernel::gate() : the gate '"+sub_ins_name+"' with " +ql::utils::to_string(this_gate_qubits,"qubits")+" is not supported by the target platform !",false);
                        }
                    }
                    else
                    {
                        EOUT("unknown gate '" << sub_ins_name << "' with " << ql::utils::to_string(this_gate_qubits,"qubits") );
                        throw ql::exception("[x] error : ql::kernel::gate() : the gate '"+sub_ins_name+"' with " +ql::utils::to_string(this_gate_qubits,"qubits")+" is not supported by the target platform !",false);
                    }
                }
            }
            added = true;
        }
        else
        {
            DOUT("composite gate not found for " << instr_parameterized);
        }
        return added;
    }

public:
    /**
     * custom 1 qubit gate.
     */
    void gate(std::string gname, size_t q0)
    {
        gate(gname, std::vector<size_t> {q0});
    }

    /**
     * custom 2 qubits gate
     */
    void gate(std::string gname, size_t q0, size_t q1)
    {
        gate(gname, std::vector<size_t> {q0, q1});
    }


    /**
     * custom gate with arbitrary number of operands
     * check qubit/creg indices against platform parameters; fail fatally if an index is out of range
     * find matching gate in kernel's and platform's gate_definition; when no match, fail
     * return the gate (or its decomposition) by appending it to kernel.c, the current kernel's circuit
     */
    void gate(std::string gname, std::vector<size_t> qubits = {},
              std::vector<size_t> cregs = {}, size_t duration=0, double angle = 0.0)
    {
        for(auto & qno : qubits)
        {
            if( qno >= qubit_count )
            {
                FATAL("Number of qubits in platform: " << std::to_string(qubit_count) << ", specified qubit numbers out of range for gate: '" << gname << "' with " << ql::utils::to_string(qubits,"qubits") );
            }
        }

        for(auto & cno : cregs)
        {
            if( cno >= creg_count )
            {
                FATAL("Out of range operand(s) for '" << gname << "' with " << ql::utils::to_string(cregs,"cregs") );
            }
        }

        if (!gate_nonfatal(gname, qubits, cregs, duration, angle))
        {
            FATAL("Unknown gate '" << gname << "' with " << ql::utils::to_string(qubits,"qubits") );
        }
    }

    // terminology:
    // - composite/custom/default (in decreasing order of priority during lookup in the gate definition):
    //      - composite gate: a gate definition with subinstructions; when matched, decompose and add the subinstructions
    //      - custom gate: a fully configurable gate definition, with all kinds of attributes; there is no decomposition
    //      - default gate: a gate definition build-in in this compiler; see above for the definition
    //          deprecated; setting option "use_default_gates" from "yes" to "no" turns it off
    // - specialized/parameterized (in decreasing order of priority during lookup in the gate definition)
    //      - specialized: a gate definition that is special for its operands, i.e. the operand qubits must match
    //      - parameterized: a gate definition that can be used for all possible qubit operands
    //
    // the following order of checks is used below:
    // check if specialized composite gate is available
    //      e.g. whether "cz q0,q3" is available as composite gate, where subinstructions are available as custom gates
    // if not, check if parameterized composite gate is available
    //      e.g. whether "cz %0,%1" is in gate_definition, where subinstructions are available as custom gates
    // if not, check if a specialized custom gate is available
    //      e.g. whether "cz q0,q3" is available as non-composite gate
    // if not, check if a parameterized custom gate is available
    //      e.g. whether "cz" is in gate_definition as non-composite gate
    // if not, check if a default gate is available
    //      e.g. whether "cz" is available as default gate
    // if not, then error
    /**
     * custom gate with arbitrary number of operands
     * as gate above but return whether gate was successfully matched in gate_definition, next to gate in kernel.c
     */
    bool gate_nonfatal(std::string gname, std::vector<size_t> qubits = {},
              std::vector<size_t> cregs = {}, size_t duration=0, double angle = 0.0)
    {
        bool added = false;
        // check if specialized composite gate is available
        // if not, check if parameterized composite gate is available
        // if not, check if a specialized custom gate is available
        // if not, check if a parameterized custom gate is available
        // if not, check if a default gate is available
        // if not, then error

        str::lower_case(gname);
        DOUT("Adding gate : " << gname << " with " << ql::utils::to_string(qubits,"qubits"));

        // specialized composite gate check
        DOUT("trying to add specialized composite gate for: " << gname);
        bool spec_decom_added = add_spec_decomposed_gate_if_available(gname, qubits);
        if(spec_decom_added)
        {
            added = true;
            DOUT("specialized decomposed gates added for " << gname);
        }
        else
        {
            // parameterized composite gate check
            DOUT("trying to add parameterized composite gate for: " << gname);
            bool param_decom_added = add_param_decomposed_gate_if_available(gname, qubits);
            if(param_decom_added)
            {
                added = true;
                DOUT("decomposed gates added for " << gname);
            }
            else
            {
                // specialized/parameterized custom gate check
                DOUT("adding custom gate for " << gname);
                // when found, custom_added is true, and the gate was added to the circuit
                bool custom_added = add_custom_gate_if_available(gname, qubits, cregs, duration, angle);
                if(custom_added)
                {
                    added = true;
                    DOUT("custom gate added for " << gname);
                }
                else
                {
                    if(ql::options::get("use_default_gates") == "yes")
                    {
                        // default gate check (which is always parameterized)
                        DOUT("adding default gate for " << gname);

                        bool default_available = add_default_gate_if_available(gname, qubits, cregs, duration);
                        if( default_available )
                        {
                            added = true;
                            DOUT("default gate added for " << gname);   // FIXME: used to be WOUT, but that gives a warning for every "wait" and spams the log
                        }
                    }
                }
            }
        }
        return added;
    }

    // to add unitary to kernel
    void gate(ql::unitary u, std::vector<size_t> qubits)
    {
        double u_size = uint64_log2((int) u.size())/2;
        if(u_size != qubits.size())
        {
            EOUT("Unitary " << u.name <<" has been applied to the wrong number of qubits! " << qubits.size() << " and not " << u_size);
            throw ql::exception("Unitary '"+u.name+"' has been applied to the wrong number of qubits. Cannot be added to kernel! "  + std::to_string(qubits.size()) +" and not "+ std::to_string(u_size), false);
        
        }
        for(uint i = 0; i< qubits.size()-1; i++)
        {
            for(uint j = i+1; j < qubits.size(); j++)
            {
                if(qubits[i] == qubits[j])
                {
                EOUT("Qubit numbers used more than once in Unitary: " << u.name << ". Double qubit is number " << qubits[j]);
                throw ql::exception("Qubit numbers used more than once in Unitary: " + u.name + ". Double qubit is number " + std::to_string(qubits[j]), false);
                }
                        
            }
        }
        // applying unitary to gates
        COUT("Applying unitary '" << u.name << "' to " << ql::utils::to_string(qubits, "qubits: ") );
        if(u.is_decomposed)
        {

            COUT("Adding decomposed unitary to kernel ...");
            DOUT("The list is this many items long: " << u.instructionlist.size());
            //COUT("Instructionlist" << ql::utils::to_string(u.instructionlist));
            int end_index = recursiveRelationsForUnitaryDecomposition(u,qubits, u_size, 0);
            DOUT("Total number of gates added: " << end_index);
        }
        else
        {
            EOUT("Unitary " << u.name <<" not decomposed. Cannot be added to kernel!");
            throw ql::exception("Unitary '"+u.name+"' not decomposed. Cannot be added to kernel!", false);
        }
    }

    //recursive gate count function
    //n is number of qubits
    //i is the start point for the instructionlist
    int recursiveRelationsForUnitaryDecomposition(ql::unitary &u, std::vector<size_t> qubits, int n, int i)
    {
        // DOUT("Adding a new unitary starting at index: "<< i << ", to " << n << ql::utils::to_string(qubits, " qubits: "));
        if (n > 1)
        {
            // Need to be checked here because it changes the structure of the decomposition.
            // This checks whether the first qubit is affected, if not, it applies a unitary to the all qubits except the first one.
           int numberforcontrolledrotation = std::pow(2, n - 1);                     //number of gates per rotation

            // code for last one not affected
            if (u.instructionlist[i] == 100.0)
            {
                COUT("[kernel.h] Optimization: last qubit is not affected, skip one step in the recursion. New start_index: " << i+1);
                std::vector<size_t> subvector(qubits.begin() + 1, qubits.end());
                return recursiveRelationsForUnitaryDecomposition(u, subvector, n - 1, i + 1) + 1; // for the number 10.0
            }
            else if (u.instructionlist[i] == 200.0)
            {
                std::vector<size_t> subvector(qubits.begin(), qubits.end() - 1);

                // This is a special case of only demultiplexing
                if (u.instructionlist[i+1] == 300.0)
                {
                   
                    // Two numbers that aren't rotation gate angles
                    int start_counter = i + 2;
                    COUT("[kernel.h] Optimization: first qubit not affected, skip one step in the recursion. New start_index: " << start_counter);

                    return recursiveRelationsForUnitaryDecomposition(u, subvector, n - 1, start_counter) + 2; //for the numbers 20 and 30
                }
                else
                {
                    int start_counter = i + 1;
                    COUT("[kernel.h] Optimization: only demultiplexing will be performed. New start_index: " << start_counter);

                    start_counter += recursiveRelationsForUnitaryDecomposition(u, subvector, n - 1, start_counter);
                    multicontrolled_rz(u.instructionlist, start_counter, start_counter + numberforcontrolledrotation - 1, qubits);
                    start_counter += numberforcontrolledrotation; //multicontrolled rotation always has the same number of gates
                    start_counter += recursiveRelationsForUnitaryDecomposition(u, subvector, n - 1, start_counter);
                    return start_counter - i;
                }
            }
            else
            {
                // The new qubit vector that is passed to the recursive function
                std::vector<size_t> subvector(qubits.begin(), qubits.end() - 1);
                int start_counter = i;
                start_counter += recursiveRelationsForUnitaryDecomposition(u, subvector, n - 1, start_counter);
                multicontrolled_rz(u.instructionlist, start_counter, start_counter + numberforcontrolledrotation - 1, qubits);
                start_counter += numberforcontrolledrotation;
                start_counter += recursiveRelationsForUnitaryDecomposition(u, subvector, n - 1, start_counter);
                multicontrolled_ry(u.instructionlist, start_counter, start_counter + numberforcontrolledrotation - 1, qubits);
                start_counter += numberforcontrolledrotation;
                start_counter += recursiveRelationsForUnitaryDecomposition(u, subvector, n - 1, start_counter);
                multicontrolled_rz(u.instructionlist, start_counter, start_counter + numberforcontrolledrotation - 1, qubits);
                start_counter += numberforcontrolledrotation;
                start_counter += recursiveRelationsForUnitaryDecomposition(u, subvector, n - 1, start_counter);
                return start_counter -i; //it is just the total
            }
        }
        else //n=1
        {
            // DOUT("Adding the zyz decomposition gates at index: "<< i);
            // zyz gates happen on the only qubit in the list.
            c.push_back(new ql::rz(qubits.back(), u.instructionlist[i]));
            c.push_back(new ql::ry(qubits.back(), u.instructionlist[i + 1]));
            c.push_back(new ql::rz(qubits.back(), u.instructionlist[i + 2]));
            // How many gates this took
            return 3;
        }
    }

    //controlled qubit is the first in the list.
    void multicontrolled_rz(std::vector<double> &instruction_list, int start_index, int end_index, std::vector<size_t> qubits)
    {
        // DOUT("Adding a multicontrolled rz-gate at start index " << start_index << ", to " << ql::utils::to_string(qubits, "qubits: "));
        int idx;
        //The first one is always controlled from the last to the first qubit.
        c.push_back(new ql::rz(qubits.back(),-instruction_list[start_index]));
        c.push_back(new ql::cnot(qubits[0], qubits.back()));
        for(int i = 1; i < end_index - start_index; i++)
        {
            idx = uint64_log2(((i)^((i)>>1))^((i+1)^((i+1)>>1)));
            c.push_back(new ql::rz(qubits.back(),-instruction_list[i+start_index]));                
            c.push_back(new ql::cnot(qubits[idx], qubits.back()));
        }
        // The last one is always controlled from the next qubit to the first qubit
        c.push_back(new ql::rz(qubits.back(),-instruction_list[end_index]));
        c.push_back(new ql::cnot(qubits.end()[-2], qubits.back()));
    }

    //controlled qubit is the first in the list.
    void multicontrolled_ry( std::vector<double> &instruction_list, int start_index, int end_index, std::vector<size_t> qubits)
    {
        // DOUT("Adding a multicontrolled ry-gate at start index "<< start_index << ", to " << ql::utils::to_string(qubits, "qubits: "));
        int idx;
        
        //The first one is always controlled from the last to the first qubit.
        c.push_back(new ql::ry(qubits.back(),-instruction_list[start_index]));
        c.push_back(new ql::cnot(qubits[0], qubits.back()));

        for(int i = 1; i < end_index - start_index; i++)
        { 
            idx = uint64_log2 (((i)^((i)>>1))^((i+1)^((i+1)>>1)));
            c.push_back(new ql::ry(qubits.back(),-instruction_list[i+start_index]));
            c.push_back(new ql::cnot(qubits[idx], qubits.back()));
        }
        // Last one is controlled from the next qubit to the first one. 
        c.push_back(new ql::ry(qubits.back(),-instruction_list[end_index]));
        c.push_back(new ql::cnot(qubits.end()[-2], qubits.back())); 
    }
    // source: https://stackoverflow.com/questions/994593/how-to-do-an-integer-log2-in-c user Todd Lehman
    int uint64_log2(uint64_t n)
    {
    #define S(k) if (n >= (UINT64_C(1) << k)) { i += k; n >>= k; }

    int i = -(n == 0); S(32); S(16); S(8); S(4); S(2); S(1); return i;

    #undef S
    }


    /**
     * qasm output
     */
    // FIXME: create a separate QASM backend?
    std::string get_prologue()
    {
        std::stringstream ss;
        ss << "." << name << "\n";
        // ss << name << ":\n";

        if(type == kernel_type_t::IF_START)
        {
            ss << "    b" << br_condition.inv_operation_name <<" r" << (br_condition.operands[0])->id
               <<", r" << (br_condition.operands[1])->id << ", " << name << "_end\n";
        }

        if(type == kernel_type_t::ELSE_START)
        {
            ss << "    b" << br_condition.operation_name <<" r" << (br_condition.operands[0])->id
               <<", r" << (br_condition.operands[1])->id << ", " << name << "_end\n";
        }

        if(type == kernel_type_t::FOR_START)
        {
            // TODO for now r29, r30, r31 are used, fix it
            ss << "    ldi r29" <<", " << iterations << "\n";
            ss << "    ldi r30" <<", " << 1 << "\n";
            ss << "    ldi r31" <<", " << 0 << "\n";
        }

        return ss.str();
    }

    std::string get_epilogue()
    {
        std::stringstream ss;

        if(type == kernel_type_t::DO_WHILE_END)
        {
            ss << "    b" << br_condition.operation_name <<" r" << (br_condition.operands[0])->id
               <<", r" << (br_condition.operands[1])->id << ", " << name << "_start\n";
        }

        if(type == kernel_type_t::FOR_END)
        {
            std::string kname(name);
            std::replace( kname.begin(), kname.end(), '_', ' ');
            std::istringstream iss(kname);
            std::vector<std::string> tokens{ std::istream_iterator<std::string>{iss},
                                             std::istream_iterator<std::string>{} };

            // TODO for now r29, r30, r31 are used, fix it
            ss << "    add r31, r31, r30\n";
            ss << "    blt r31, r29, " << tokens[0] << "\n";
        }

        return ss.str();
    }

    std::string qasm()
    {
        std::stringstream ss;

        ss << get_prologue();

        for(size_t i=0; i<c.size(); ++i)
        {
            ss << "    " << c[i]->qasm() << "\n";
        }

        ss << get_epilogue();

        return  ss.str();
    }

    /**
     * classical gate
     */
    void classical(creg& destination, operation & oper)
    {
        // check sanity of destination
        if(destination.id >= creg_count)
        {
            EOUT("Out of range operand(s) for '" << oper.operation_name);
            throw ql::exception("Out of range operand(s) for '"+oper.operation_name+"' !",false);
        }

        // check sanity of other operands
        for(auto &op : oper.operands)
        {
            if(op->type() == operand_type_t::CREG)
            {
                if(op->id >= creg_count)
                {
                    EOUT("Out of range operand(s) for '" << oper.operation_name);
                    throw ql::exception("Out of range operand(s) for '"+oper.operation_name+"' !",false);
                }
            }
        }

        c.push_back(new ql::classical(destination, oper));
    }

    void classical(std::string operation)
    {
        c.push_back(new ql::classical(operation));
    }
<<<<<<< HEAD
#if OPT_MICRO_CODE
    /**
     * micro code
     */
    std::string micro_code()
    {
        std::stringstream ss;
        // ss << "." << name;
        // if (iterations > 1)
        // ss << "(" << iterations << ")\n";
        // else
        // ss << "\n";
        for (size_t i=0; i<c.size(); ++i)
        {
            ss << c[i]->micro_code() << "\n";
            // std::cout << c[i]->qasm() << std::endl;
        }
        return ss.str();
    }
#endif
=======
>>>>>>> 5a6baffa

    void optimize()
    {
        DOUT("kernel " << name << " optimize(): circuit before optimizing: ");
        print(c);
        DOUT("... end circuit");
        ql::rotations_merging rm;
        if (contains_measurements(c))
        {
            DOUT("kernel contains measurements ...");
            // decompose the circuit
            std::vector<circuit*> cs = split_circuit(c);
            std::vector<circuit > cs_opt;
            for (size_t i=0; i<cs.size(); ++i)
            {
                if (!contains_measurements(*cs[i]))
                {
                    circuit opt = rm.optimize(*cs[i]);
                    cs_opt.push_back(opt);
                }
                else
                    cs_opt.push_back(*cs[i]);
            }
            // for (int i=0; i<cs_opt.size(); ++i)
            // print(cs_opt[i]);
            c.clear( );
            for (size_t i=0; i<cs_opt.size(); ++i)
                for (size_t j=0; j<cs_opt[i].size(); j++)
                    c.push_back(cs_opt[i][j]);
        }
        else
        {
            c = rm.optimize(c);
        }
        DOUT("kernel " << name << " optimize(): circuit after optimizing: ");
        print(c);
        DOUT("... end circuit");
    }

    void decompose_toffoli()
    {
        DOUT("decompose_toffoli()");
        for( auto cit = c.begin(); cit != c.end(); ++cit )
        {
            auto g = *cit;
            ql::gate_type_t gtype = g->type();
            std::vector<size_t> goperands = g->operands;

            ql::quantum_kernel toff_kernel("toff_kernel");
            toff_kernel.instruction_map = instruction_map;
            toff_kernel.qubit_count = qubit_count;
            toff_kernel.cycle_time = cycle_time;

            if( __toffoli_gate__ == gtype )
            {
                size_t cq1 = goperands[0];
                size_t cq2 = goperands[1];
                size_t tq = goperands[2];
                auto opt = ql::options::get("decompose_toffoli");
                if ( opt == "AM" )
                {
                    toff_kernel.controlled_cnot_AM(tq, cq1, cq2);
                }
                else
                {
                    toff_kernel.controlled_cnot_NC(tq, cq1, cq2);
                }
                ql::circuit& toff_ckt = toff_kernel.get_circuit();
                cit = c.erase(cit);
                cit = c.insert(cit, toff_ckt.begin(), toff_ckt.end());
            }
        }
        DOUT("decompose_toffoli() [Done] ");
    }

    // schedule support for program.h::schedule()
    void schedule(quantum_platform platform, std::string& sched_qasm,
        std::string & dot, std::string& sched_dot)
    {
        std::string scheduler = ql::options::get("scheduler");
        std::string scheduler_uniform = ql::options::get("scheduler_uniform");
        std::string kqasm("");

#ifndef __disable_lemon__
        IOUT( scheduler << " scheduling the quantum kernel '" << name << "'...");

        Scheduler sched;
        sched.init(c, platform, qubit_count, creg_count);

        if(ql::options::get("print_dot_graphs") == "yes")
        {
            sched.get_dot(dot);
        }


        if("ASAP" == scheduler)
        {
            if ("yes" == scheduler_uniform)
            {
                EOUT("Uniform scheduling not supported with ASAP; please turn on ALAP to perform uniform scheduling");     // FIXME: FATAL?
            }
            else if ("no" == scheduler_uniform)
            {
                ql::ir::bundles_t bundles = sched.schedule_asap(sched_dot);
                kqasm = ql::ir::qasm(bundles);
            }
            else
            {
                EOUT("Unknown scheduler_uniform option value");
            }
        }
        else if("ALAP" == scheduler)
        {
            if ("yes" == scheduler_uniform)
            {
                ql::ir::bundles_t bundles = sched.schedule_alap_uniform();
                kqasm = ql::ir::qasm(bundles);
            }
            else if ("no" == scheduler_uniform)
            {
                ql::ir::bundles_t bundles = sched.schedule_alap(sched_dot);
                kqasm = ql::ir::qasm(bundles);
            }
            else
            {
                EOUT("Unknown scheduler_uniform option value");
            }
        }
        else
        {
            EOUT("Unknown scheduler");
            throw ql::exception("Unknown scheduler!", false);
        }
        DOUT( scheduler << " scheduling the quantum kernel '" << name << "' DONE");

        // schedulers assigned gatep->cycle; sort circuit on this
        typedef ql::gate *      gate_p;
        std::sort(c.begin(), c.end(),
                [&](gate_p g1, gate_p g2) { return g1->cycle < g2->cycle; }
        );

        sched_qasm = get_prologue() + kqasm + get_epilogue();

#endif // __disable_lemon__
    }

    /************************************************************************\
    | Controlled gates
    \************************************************************************/

    void controlled_x(size_t tq, size_t cq)
    {
        // from: https://arxiv.org/pdf/1206.0758v3.pdf
        // A meet-in-the-middle algorithm for fast synthesis
        // of depth-optimal quantum circuits
        cnot(cq, tq);
    }
    void controlled_y(size_t tq, size_t cq)
    {
        // from: https://arxiv.org/pdf/1206.0758v3.pdf
        // A meet-in-the-middle algorithm for fast synthesis
        // of depth-optimal quantum circuits
        sdag(tq);
        cnot(cq, tq);
        s(tq);
    }
    void controlled_z(size_t tq, size_t cq)
    {
        // from: https://arxiv.org/pdf/1206.0758v3.pdf
        // A meet-in-the-middle algorithm for fast synthesis
        // of depth-optimal quantum circuits
        hadamard(tq);
        cnot(cq, tq);
        hadamard(tq);
    }
    void controlled_h(size_t tq, size_t cq)
    {
        // from: https://arxiv.org/pdf/1206.0758v3.pdf
        // A meet-in-the-middle algorithm for fast synthesis
        // of depth-optimal quantum circuits
        s(tq);
        hadamard(tq);
        t(tq);
        cnot(cq, tq);
        tdag(tq);
        hadamard(tq);
        sdag(tq);
    }
    void controlled_i(size_t tq, size_t cq)
    {
        // well, basically you dont need to do anything for it :‑)
    }

    void controlled_s(size_t tq, size_t cq)
    {
        // cphase(cq, tq);

        // from: https://arxiv.org/pdf/1206.0758v3.pdf
        // A meet-in-the-middle algorithm for fast synthesis
        // of depth-optimal quantum circuits

        cnot(tq, cq);
        tdag(cq);
        cnot(tq, cq);
        t(cq);
        t(tq);
    }

    void controlled_sdag(size_t tq, size_t cq)
    {
        // based on: https://arxiv.org/pdf/1206.0758v3.pdf
        // A meet-in-the-middle algorithm for fast synthesis
        // of depth-optimal quantum circuits

        tdag(cq);
        tdag(tq);
        cnot(tq, cq);
        t(cq);
        cnot(tq, cq);
    }

    void controlled_t(size_t tq, size_t cq, size_t aq)
    {
        WOUT("Controlled-T implementation requires an ancilla");
        WOUT("At the moment, Qubit 0 is used as ancilla");
        WOUT("This will change when Qubit allocater is implemented");
        // from: https://arxiv.org/pdf/1206.0758v3.pdf
        // A meet-in-the-middle algorithm for fast synthesis
        // of depth-optimal quantum circuits
        cnot(cq, tq);
        hadamard(aq);
        sdag(cq);
        cnot(tq, aq);
        cnot(aq, cq);
        t(cq);
        tdag(aq);
        cnot(tq, cq);
        cnot(tq, aq);
        t(cq);
        tdag(aq);
        cnot(aq, cq);
        h(cq);
        t(cq);
        h(cq);
        cnot(aq, cq);
        tdag(cq);
        t(aq);
        cnot(tq, aq);
        cnot(tq, cq);
        t(aq);
        tdag(cq);
        cnot(aq, cq);
        s(cq);
        cnot(tq, aq);
        cnot(cq, tq);
        h(aq);
    }

    void controlled_tdag(size_t tq, size_t cq, size_t aq)
    {
        WOUT("Controlled-Tdag implementation requires an ancilla");
        WOUT("At the moment, Qubit 0 is used as ancilla");
        WOUT("This will change when Qubit allocater is implemented");
        // from: https://arxiv.org/pdf/1206.0758v3.pdf
        // A meet-in-the-middle algorithm for fast synthesis
        // of depth-optimal quantum circuits
        h(aq);
        cnot(cq, tq);
        sdag(cq);
        cnot(tq, aq);
        cnot(aq, cq);
        t(cq);
        cnot(tq, cq);
        tdag(aq);
        cnot(tq, aq);
        t(cq);
        tdag(aq);
        cnot(aq, cq);
        h(cq);
        tdag(cq);
        h(cq);
        cnot(aq, cq);
        tdag(cq);
        t(aq);
        cnot(tq, aq);
        cnot(tq, cq);
        tdag(cq);
        t(aq);
        cnot(aq, cq);
        s(cq);
        cnot(tq, aq);
        cnot(cq, tq);
        hadamard(aq);
    }

    void controlled_ix(size_t tq, size_t cq)
    {
        // from: https://arxiv.org/pdf/1210.0974.pdf
        // Quantum circuits of T-depth one
        cnot(cq, tq);
        s(cq);
    }

    // toffoli decomposition
    // from: https://arxiv.org/pdf/1210.0974.pdf
    // Quantum circuits of T-depth one
    void controlled_cnot_AM(size_t tq, size_t cq1, size_t cq2)
    {
        h(tq);
        t(cq1);
        t(cq2);
        t(tq);
        cnot(cq2, cq1);
        cnot(tq, cq2);
        cnot(cq1, tq);
        tdag(cq2);
        cnot(cq1, cq2);
        tdag(cq1);
        tdag(cq2);
        tdag(tq);
        cnot(tq, cq2);
        cnot(cq1, tq);
        cnot(cq2, cq1);
        h(tq);
    }

    // toffoli decomposition
    // Neilsen and Chuang
    void controlled_cnot_NC(size_t tq, size_t cq1, size_t cq2)
    {
        h(tq);
        cnot(cq2,tq);
        tdag(tq);
        cnot(cq1,tq);
        t(tq);
        cnot(cq2,tq);
        tdag(tq);
        cnot(cq1,tq);
        tdag(cq2);
        t(tq);
        cnot(cq1,cq2);
        h(tq);
        tdag(cq2);
        cnot(cq1,cq2);
        t(cq1);
        s(cq2);
    }

    void controlled_swap(size_t tq1, size_t tq2, size_t cq)
    {
        // from: https://arxiv.org/pdf/1210.0974.pdf
        // Quantum circuits of T-depth one
        cnot(tq2, tq1);
        cnot(cq, tq1);
        h(tq2);
        t(cq);
        tdag(tq1);
        t(tq2);
        cnot(tq2, tq1);
        cnot(cq, tq2);
        t(tq1);
        cnot(cq, tq1);
        tdag(tq2);
        tdag(tq1);
        cnot(cq, tq2);
        cnot(tq2, tq1);
        t(tq1);
        h(tq2);
        cnot(tq2, tq1);
    }
    void controlled_rx(size_t tq, size_t cq, double theta)
    {
        rx(tq, theta/2);
        cz(cq, tq);
        rx(tq, -theta/2);
        cz(cq, tq);
    }
    void controlled_ry(size_t tq, size_t cq, double theta)
    {
        ry(tq, theta/2);
        cnot(cq, tq);
        ry(tq, -theta/2);
        cnot(cq, tq);
    }
    void controlled_rz(size_t tq, size_t cq, double theta)
    {
        rz(tq, theta/2);
        cnot(cq, tq);
        rz(tq, -theta/2);
        cnot(cq, tq);
    }

    /************************************************************************\
    | Kernel manipulations: controlled & conjugate
    \************************************************************************/

    void controlled_single(ql::quantum_kernel *k, size_t control_qubit, size_t ancilla_qubit)
    {
        ql::circuit& ckt = k->get_circuit();
        for( auto & g : ckt )
        {
            std::string gname = g->name;
            ql::gate_type_t gtype = g->type();
            std::vector<size_t> goperands = g->operands;
            DOUT("Generating controlled gate for " << gname);
            DOUT("Type : " << gtype);
            if( __pauli_x_gate__ == gtype  || __rx180_gate__ == gtype )
            {
                size_t tq = goperands[0];
                size_t cq = control_qubit;
                controlled_x(tq, cq);
            }
            else if( __pauli_y_gate__ == gtype  || __ry180_gate__ == gtype )
            {
                size_t tq = goperands[0];
                size_t cq = control_qubit;
                controlled_y(tq, cq);
            }
            else if( __pauli_z_gate__ == gtype )
            {
                size_t tq = goperands[0];
                size_t cq = control_qubit;
                controlled_z(tq, cq);
            }
            else if( __hadamard_gate__ == gtype )
            {
                size_t tq = goperands[0];
                size_t cq = control_qubit;
                controlled_h(tq, cq);
            }
            else if( __identity_gate__ == gtype )
            {
                size_t tq = goperands[0];
                size_t cq = control_qubit;
                controlled_i(tq, cq);
            }
            else if( __t_gate__ == gtype )
            {
                size_t tq = goperands[0];
                size_t cq = control_qubit;
                size_t aq = ancilla_qubit;
                controlled_t(tq, cq, aq);
            }
            else if( __tdag_gate__ == gtype )
            {
                size_t tq = goperands[0];
                size_t cq = control_qubit;
                size_t aq = ancilla_qubit;
                controlled_tdag(tq, cq, aq);
            }
            else if( __phase_gate__ == gtype )
            {
                size_t tq = goperands[0];
                size_t cq = control_qubit;
                controlled_s(tq, cq);
            }
            else if( __phasedag_gate__ == gtype )
            {
                size_t tq = goperands[0];
                size_t cq = control_qubit;
                controlled_sdag(tq, cq);
            }
            else if( __cnot_gate__ == gtype )
            {
                size_t cq1 = goperands[0];
                size_t cq2 = control_qubit;
                size_t tq = goperands[1];

                auto opt = ql::options::get("decompose_toffoli");
                if ( opt == "AM" )
                {
                    controlled_cnot_AM(tq, cq1, cq2);
                }
                else if ( opt == "NC" )
                {
                    controlled_cnot_NC(tq, cq1, cq2);
                }
                else
                {
                    toffoli(cq1, cq2, tq);
                }
            }
            else if( __swap_gate__ == gtype )
            {
                size_t tq1 = goperands[0];
                size_t tq2 = goperands[1];
                size_t cq = control_qubit;
                controlled_swap(tq1, tq2, cq);
            }
            else if( __rx_gate__ == gtype )
            {
                size_t tq = goperands[0];
                size_t cq = control_qubit;
                controlled_rx(tq, cq, g->angle);
            }
            else if( __ry_gate__ == gtype )
            {
                size_t tq = goperands[0];
                size_t cq = control_qubit;
                controlled_ry(tq, cq, g->angle);
            }
            else if( __rz_gate__ == gtype )
            {
                size_t tq = goperands[0];
                size_t cq = control_qubit;
                controlled_rz(tq, cq, g->angle);
            }
            else if( __rx90_gate__ == gtype )
            {
                size_t tq = goperands[0];
                size_t cq = control_qubit;
                controlled_rx(tq, cq, M_PI/2);
            }
            else if( __mrx90_gate__ == gtype )
            {
                size_t tq = goperands[0];
                size_t cq = control_qubit;
                controlled_rx(tq, cq, -1*M_PI/2);
            }
            else if( __rx180_gate__ == gtype )
            {
                size_t tq = goperands[0];
                size_t cq = control_qubit;
                controlled_rx(tq, cq, M_PI);
                // controlled_x(tq, cq);
            }
            else if( __ry90_gate__ == gtype )
            {
                size_t tq = goperands[0];
                size_t cq = control_qubit;
                controlled_ry(tq, cq, M_PI/4);
            }
            else if( __mry90_gate__ == gtype )
            {
                size_t tq = goperands[0];
                size_t cq = control_qubit;
                controlled_ry(tq, cq, -1*M_PI/4);
            }
            else if( __ry180_gate__ == gtype )
            {
                size_t tq = goperands[0];
                size_t cq = control_qubit;
                controlled_ry(tq, cq, M_PI);
                // controlled_y(tq, cq);
            }
            else
            {
                EOUT("Controlled version of gate '" << gname << "' not defined !");
                throw ql::exception("[x] error : ql::kernel::controlled : Controlled version of gate '"+gname+"' not defined ! ",false);
            }
        }
    }

    void controlled(ql::quantum_kernel *k,
                    std::vector<size_t> control_qubits,
                    std::vector<size_t> ancilla_qubits
                   )
    {
        DOUT("Generating controlled kernel ... ");
        int ncq = control_qubits.size();
        int naq = ancilla_qubits.size();

        if( ncq == 0 )
        {
            EOUT("At least one control_qubits should be specified !");
            throw ql::exception("[x] error : ql::kernel::controlled : At least one control_qubits should be specified !",false);
        }
        else if( ncq == 1 )
        {
            //                      control               ancilla
            controlled_single(k, control_qubits[0], ancilla_qubits[0]);
        }
        else if( ncq > 1 )
        {
            // Network implementing C^n(U) operation
            // - based on Fig. 4.10, p.p 185, Nielson & Chuang
            // - requires as many ancilla/work qubits as control qubits
            if(naq == ncq)
            {
                toffoli(control_qubits[0], control_qubits[1], ancilla_qubits[0]);

                for(int n=0; n<=naq-3; n++)
                {
                    toffoli(control_qubits[n+2], ancilla_qubits[n], ancilla_qubits[n+1]);
                }

                //                      control               ancilla
                controlled_single(k, ancilla_qubits[naq-2], ancilla_qubits[naq-1]);

                for(int n=naq-3; n>=0; n--)
                {
                    toffoli(control_qubits[n+2], ancilla_qubits[n], ancilla_qubits[n+1]);
                }

                toffoli(control_qubits[0], control_qubits[1], ancilla_qubits[0]);
            }
            else
            {
                EOUT("No. of control qubits should be equal to No. of ancilla qubits!");
                throw ql::exception("[x] error : ql::kernel::controlled : No. of control qubits should be equal to No. of ancilla qubits!",false);
            }
        }

        DOUT("Generating controlled kernel [Done]");
    }

    void conjugate(ql::quantum_kernel *k)
    {
        COUT("Generating conjugate kernel");
        ql::circuit& ckt = k->get_circuit();
        for( auto rgit = ckt.rbegin(); rgit != ckt.rend(); ++rgit )
        {
            auto g = *rgit;
            std::string gname = g->name;
            ql::gate_type_t gtype = g->type();
            DOUT("Generating conjugate gate for " << gname);
            DOUT("Type : " << gtype);
            if( __pauli_x_gate__ == gtype  || __rx180_gate__ == gtype )
            {
                gate("x", g->operands, {}, g->duration, g->angle);
            }
            else if( __pauli_y_gate__ == gtype  || __ry180_gate__ == gtype )
            {
                gate("y", g->operands, {}, g->duration, g->angle);
            }
            else if( __pauli_z_gate__ == gtype )
            {
                gate("z", g->operands, {}, g->duration, g->angle);
            }
            else if( __hadamard_gate__ == gtype )
            {
                gate("hadamard", g->operands, {}, g->duration, g->angle);
            }
            else if( __identity_gate__ == gtype )
            {
                gate("identity", g->operands, {}, g->duration, g->angle);
            }
            else if( __t_gate__ == gtype )
            {
                gate("tdag", g->operands, {}, g->duration, g->angle);
            }
            else if( __tdag_gate__ == gtype )
            {
                gate("t", g->operands, {}, g->duration, g->angle);
            }
            else if( __phase_gate__ == gtype )
            {
                gate("sdag", g->operands, {}, g->duration, g->angle);
            }
            else if( __phasedag_gate__ == gtype )
            {
                gate("s", g->operands, {}, g->duration, g->angle);
            }
            else if( __cnot_gate__ == gtype )
            {
                gate("cnot", g->operands, {}, g->duration, g->angle);
            }
            else if( __swap_gate__ == gtype )
            {
                gate("swap", g->operands, {}, g->duration, g->angle);
            }
            else if( __rx_gate__ == gtype )
            {
                gate("rx", g->operands, {}, g->duration, -(g->angle) );
            }
            else if( __ry_gate__ == gtype )
            {
                gate("ry", g->operands, {}, g->duration, -(g->angle) );
            }
            else if( __rz_gate__ == gtype )
            {
                gate("rz", g->operands, {}, g->duration, -(g->angle) );
            }
            else if( __rx90_gate__ == gtype )
            {
                gate("mrx90", g->operands, {}, g->duration, g->angle);
            }
            else if( __mrx90_gate__ == gtype )
            {
                gate("rx90", g->operands, {}, g->duration, g->angle);
            }
            else if( __rx180_gate__ == gtype )
            {
                gate("x", g->operands, {}, g->duration, g->angle);
            }
            else if( __ry90_gate__ == gtype )
            {
                gate("mry90", g->operands, {}, g->duration, g->angle);
            }
            else if( __mry90_gate__ == gtype )
            {
                gate("ry90", g->operands, {}, g->duration, g->angle);
            }
            else if( __ry180_gate__ == gtype )
            {
                gate("y", g->operands, {}, g->duration, g->angle);
            }
            else if( __cphase_gate__ == gtype )
            {
                gate("cphase", g->operands, {}, g->duration, g->angle);
            }
            else if( __toffoli_gate__ == gtype )
            {
                gate("toffoli", g->operands, {}, g->duration, g->angle);
            }
            else
            {
                EOUT("Conjugate version of gate '" << gname << "' not defined !");
                throw ql::exception("[x] error : ql::kernel::conjugate : Conjugate version of gate '"+gname+"' not defined ! ",false);
            }
        }
        COUT("Generating conjugate kernel [Done]");
    }
};


} // namespace ql

#endif // QL_KERNEL_H<|MERGE_RESOLUTION|>--- conflicted
+++ resolved
@@ -1319,29 +1319,6 @@
     {
         c.push_back(new ql::classical(operation));
     }
-<<<<<<< HEAD
-#if OPT_MICRO_CODE
-    /**
-     * micro code
-     */
-    std::string micro_code()
-    {
-        std::stringstream ss;
-        // ss << "." << name;
-        // if (iterations > 1)
-        // ss << "(" << iterations << ")\n";
-        // else
-        // ss << "\n";
-        for (size_t i=0; i<c.size(); ++i)
-        {
-            ss << c[i]->micro_code() << "\n";
-            // std::cout << c[i]->qasm() << std::endl;
-        }
-        return ss.str();
-    }
-#endif
-=======
->>>>>>> 5a6baffa
 
     void optimize()
     {
