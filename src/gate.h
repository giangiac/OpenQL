/**
 * @file   gate.h
 * @date   11/2016
 * @author Nader Khammassi
 *         Imran Ashraf
 * @brief  gates implementation
 */

#ifndef GATE_H
#define GATE_H

#include <fstream>
#include <iomanip>
#include <complex>

#include <string>
#include <sstream>
#include <map>

#include <compile_options.h>
#include <matrix.h>
#include <json.h>
#include <exception.h>
#include <utils.h>

using json = nlohmann::json;

typedef std::string instruction_t;

namespace ql
{
typedef std::string string_t;

// gate types
typedef enum __gate_type_t
{
    __identity_gate__,
    __hadamard_gate__,
    __pauli_x_gate__,
    __pauli_y_gate__,
    __pauli_z_gate__,
    __phase_gate__,
    __phasedag_gate__,
    __t_gate__,
    __tdag_gate__,
    __rx90_gate__,
    __mrx90_gate__,
    __rx180_gate__,
    __ry90_gate__,
    __mry90_gate__,
    __ry180_gate__,
    __rx_gate__,
    __ry_gate__,
    __rz_gate__,
    __prepz_gate__,
    __cnot_gate__,
    __cphase_gate__,
    __toffoli_gate__,
    __custom_gate__,
    __composite_gate__,
    __measure_gate__,
    __display__,
    __display_binary__,
    __nop_gate__,
    __dummy_gate__,
    __swap_gate__,
    __wait_gate__,
    __classical_gate__
} gate_type_t;

#define sqrt_2  (1.4142135623730950488016887242096980785696718753769480731766797379f)
#define rsqrt_2 (0.7071067811865475244008443621048490392848359376884740365883398690f)

#define __c(r,i) complex_t(r,i)

const complex_t identity_c [] /* __attribute__((aligned(64))) */ = { __c(1.0, 0.0), __c(0.0, 0.0),
                                                                     __c(0.0, 0.0), __c(1.0, 0.0)
                                                                   };     /* I */

const complex_t pauli_x_c  [] /* __attribute__((aligned(64))) */ = { __c(0.0, 0.0), __c(1.0, 0.0),
                                                                     __c(1.0, 0.0), __c(0.0, 0.0)
                                                                   };      /* X */

const complex_t pauli_y_c  [] /* __attribute__((aligned(64))) */ = { __c(0.0, 0.0), __c(0.0,-1.0),
                                                                     __c(0.0, 1.0), __c(0.0, 0.0)
                                                                   };      /* Y */

const complex_t pauli_z_c  [] /* __attribute__((aligned(64))) */ = { __c(1.0, 0.0), __c(0.0, 0.0),
                                                                     __c(0.0, 0.0), __c(-1.0,0.0)
                                                                   };      /* Z */

const complex_t hadamard_c [] /* __attribute__((aligned(64))) */  = { rsqrt_2,  rsqrt_2,
                                                                      rsqrt_2, -rsqrt_2
                                                                    };            /* H */

const complex_t phase_c    [] /* __attribute__((aligned(64))) */ = { __c(1.0, 0.0), __c(0.0, 0.0),
                                                                     __c(0.0, 0.0), __c(0.0, 1.0)
                                                                   };        /* S */

const complex_t phasedag_c [] /* __attribute__((aligned(64))) */ = { __c(1.0, 0.0), __c(0.0, 0.0),
                                                                     __c(0.0, 0.0), __c(0.0, -1.0)
                                                                   };        /* S */

const complex_t t_c    [] /* __attribute__((aligned(64))) */ = { __c(1.0, 0.0), __c(0.0, 0.0),
                                                                 __c(0.0, 0.0), __c(0.707106781, 0.707106781)
                                                               };        /* T */

const complex_t tdag_c    [] /* __attribute__((aligned(64))) */ = { __c(1.0, 0.0), __c(0.0, 0.0),
                                                                    __c(0.0, 0.0), __c(0.707106781, -0.707106781)
                                                                  };        /* Tdag */

const complex_t rx90_c  [] /* __attribute__((aligned(64))) */ = { __c(rsqrt_2, 0.0), __c(0.0, -rsqrt_2),
                                                                  __c(0.0, -rsqrt_2), __c(rsqrt_2,  0.0)
                                                                };   /* rx90  */

const complex_t ry90_c  [] /* __attribute__((aligned(64))) */ = { __c(rsqrt_2, 0.0), __c(-rsqrt_2, 0.0),
                                                                  __c(rsqrt_2, 0.0 ), __c( rsqrt_2, 0.0)
                                                                };   /* ry90  */

const complex_t mrx90_c [] /* __attribute__((aligned(64))) */ = { __c(rsqrt_2, 0.0), __c(0.0,  rsqrt_2),
                                                                  __c(0.0, rsqrt_2), __c(rsqrt_2,  0.0)
                                                                };   /* mrx90 */

const complex_t mry90_c [] /* __attribute__((aligned(64))) */ = { __c(rsqrt_2, 0.0), __c(rsqrt_2, 0.0),
                                                                  __c(-rsqrt_2, 0.0), __c(rsqrt_2, 0.0)
                                                                };   /* ry90  */

const complex_t rx180_c [] /* __attribute__((aligned(64))) */ = { __c(0.0, 0.0), __c(0.0,-1.0),
                                                                  __c(0.0,-1.0), __c(0.0, 0.0)
                                                                };   /* rx180 */

const complex_t ry180_c [] /* __attribute__((aligned(64))) */ = { __c(0.0, 0.0), __c(-1.0, 0.0),
                                                                  __c(1.0, 0.0), __c( 0.0, 0.0)
                                                                };   /* ry180 */

/**
 * to do : multi-qubit gates should not be represented by their matrix (the matrix depends on the ctrl/target qubit locations, the simulation using such matrix is inefficient as well...)
 */

const complex_t cnot_c [] /* __attribute__((aligned(64))) */ =
{
    __c(1.0, 0.0), __c(0.0, 0.0), __c(0.0, 0.0), __c(0.0, 0.0),
    __c(0.0, 0.0), __c(1.0, 0.0), __c(0.0, 0.0), __c(0.0, 0.0),
    __c(0.0, 0.0), __c(0.0, 0.0), __c(1.0, 0.0), __c(0.0, 0.0),
    __c(0.0, 0.0), __c(0.0, 0.0), __c(0.0, 0.0), __c(1.0, 0.0)
};  /* cnot  */

// TODO correct it, for now copied from cnot
const complex_t cphase_c [] /* __attribute__((aligned(64))) */ =
{
    __c(1.0, 0.0), __c(0.0, 0.0), __c(0.0, 0.0), __c(0.0, 0.0),
    __c(0.0, 0.0), __c(1.0, 0.0), __c(0.0, 0.0), __c(0.0, 0.0),
    __c(0.0, 0.0), __c(0.0, 0.0), __c(1.0, 0.0), __c(0.0, 0.0),
    __c(0.0, 0.0), __c(0.0, 0.0), __c(0.0, 0.0), __c(-1.0, 0.0)
}; /* cz */

const complex_t swap_c [] /* __attribute__((aligned(64))) */ =
{
    __c(1.0, 0.0), __c(0.0, 0.0), __c(0.0, 0.0), __c(0.0, 0.0),
    __c(0.0, 0.0), __c(1.0, 0.0), __c(0.0, 0.0), __c(0.0, 0.0),
    __c(0.0, 0.0), __c(0.0, 0.0), __c(1.0, 0.0), __c(0.0, 0.0),
    __c(0.0, 0.0), __c(0.0, 0.0), __c(0.0, 0.0), __c(1.0, 0.0)
};  /* swap  */

// TODO correct it, for now copied from toffoli
const complex_t ctoffoli_c[] /* __attribute__((aligned(64))) */ =
{
    __c(1.0, 0.0), __c(0.0, 0.0), __c(0.0, 0.0), __c(0.0, 0.0), __c(0.0, 0.0), __c(0.0, 0.0), __c(0.0, 0.0), __c(0.0, 0.0),
    __c(0.0, 0.0), __c(1.0, 0.0), __c(0.0, 0.0), __c(0.0, 0.0), __c(0.0, 0.0), __c(0.0, 0.0), __c(0.0, 0.0), __c(0.0, 0.0),
    __c(0.0, 0.0), __c(0.0, 0.0), __c(1.0, 0.0), __c(0.0, 0.0), __c(0.0, 0.0), __c(0.0, 0.0), __c(0.0, 0.0), __c(0.0, 0.0),
    __c(0.0, 0.0), __c(0.0, 0.0), __c(0.0, 0.0), __c(1.0, 0.0), __c(0.0, 0.0), __c(0.0, 0.0), __c(0.0, 0.0), __c(0.0, 0.0),
    __c(0.0, 0.0), __c(0.0, 0.0), __c(0.0, 0.0), __c(0.0, 0.0), __c(1.0, 0.0), __c(0.0, 0.0), __c(0.0, 0.0), __c(0.0, 0.0),
    __c(0.0, 0.0), __c(0.0, 0.0), __c(0.0, 0.0), __c(0.0, 0.0), __c(0.0, 0.0), __c(1.0, 0.0), __c(0.0, 0.0), __c(0.0, 0.0),
    __c(0.0, 0.0), __c(0.0, 0.0), __c(0.0, 0.0), __c(0.0, 0.0), __c(0.0, 0.0), __c(0.0, 0.0), __c(0.0, 0.0), __c(1.0, 0.0),
    __c(0.0, 0.0), __c(0.0, 0.0), __c(0.0, 0.0), __c(0.0, 0.0), __c(0.0, 0.0), __c(0.0, 0.0), __c(1.0, 0.0), __c(0.0, 0.0)
};

const complex_t nop_c      [] /*__attribute__((aligned(64)))*/ =
{
    __c(1.0, 0.0), __c(0.0, 0.0),
    __c(0.0, 0.0), __c(1.0, 0.0)
};

#undef __c




/**
 * gate interface
 */
class gate
{
public:
    std::string name = "";
    std::vector<size_t> operands;
    std::vector<size_t> creg_operands;
    int int_operand;
    size_t duration;
    double angle;                            // for arbitrary rotations
    size_t  cycle = MAX_CYCLE;               // cycle after scheduling; MAX_CYCLE indicates undefined
    virtual instruction_t qasm()       = 0;
    virtual gate_type_t   type()       = 0;
    virtual cmat_t        mat()        = 0;  // to do : change cmat_t type to avoid stack smashing on 2 qubits gate operations
};


/****************************************************************************\
| Standard gates
\****************************************************************************/

/**
 * identity
 */
class identity : public gate
{
public:
    cmat_t m;
    identity(size_t q) : m(identity_c)
    {
        name = "i";
        duration = 40;
        operands.push_back(q);
    }

    instruction_t qasm()
    {
        return instruction_t("i q[" + std::to_string(operands[0]) + "]");
    }

    gate_type_t type()
    {
        return __identity_gate__;
    }

    cmat_t mat()
    {
        return m;
    }
};

/**
 * hadamard
 */
class hadamard : public gate
{
public:
    cmat_t m;
    hadamard(size_t q) : m(hadamard_c)
    {
        name = "h";
        duration = 40;
        operands.push_back(q);
    }

    instruction_t qasm()
    {
        return instruction_t("h q[" + std::to_string(operands[0]) + "]");
    }

    gate_type_t type()
    {
        return __hadamard_gate__;
    }

    cmat_t mat()
    {
        return m;
    }
};


/**
 * phase
 */
class phase : public gate
{
public:
    cmat_t m;

    phase(size_t q) : m(phase_c)
    {
        name = "s";
        duration = 40;
        operands.push_back(q);
    }

    instruction_t qasm()
    {
        return instruction_t("s q[" + std::to_string(operands[0]) + "]");
    }

    gate_type_t type()
    {
        return __phase_gate__;
    }

    cmat_t mat()
    {
        return m;
    }
};

/**
 * phase dag
 */
class phasedag : public gate
{
public:
    cmat_t m;

    phasedag(size_t q) : m(phasedag_c)
    {
        name = "sdag";
        duration = 40;
        operands.push_back(q);
    }

    instruction_t qasm()
    {
        return instruction_t("sdag q[" + std::to_string(operands[0]) + "]");
    }

    gate_type_t type()
    {
        return __phasedag_gate__;
    }

    cmat_t mat()
    {
        return m;
    }
};


/**
 * rx
 */
class rx : public gate
{
public:
    cmat_t m;

    rx(size_t q, double theta)
    {
        name = "rx";
        duration = 40;
        angle = theta;
        operands.push_back(q);
        m(0,0) = cos(angle/2);
        m(0,1) = complex_t(0,-sin(angle/2));
        m(1,0) = complex_t(0,-sin(angle/2));
        m(1,1) = cos(angle/2);
    }

    instruction_t qasm()
    {
        return instruction_t("rx q[" + std::to_string(operands[0]) + "], " + std::to_string(angle) );
    }

    gate_type_t type()
    {
        return __rx_gate__;
    }

    cmat_t mat()
    {
        return m;
    }
};


/**
 * ry
 */
class ry : public gate
{
public:
    cmat_t m;

    ry(size_t q, double theta)
    {
        name = "ry";
        duration = 40;
        angle = theta;
        operands.push_back(q);
        m(0,0) = cos(angle/2);
        m(0,1) = -sin(angle/2);
        m(1,0) = sin(angle/2);
        m(1,1) = cos(angle/2);
    }

    instruction_t qasm()
    {
        return instruction_t("ry q[" + std::to_string(operands[0]) + "], " + std::to_string(angle) );
    }

    gate_type_t type()
    {
        return __ry_gate__;
    }

    cmat_t mat()
    {
        return m;
    }
};


/**
 * rz
 */
class rz : public gate
{
public:
    cmat_t m;

    rz(size_t q, double theta)
    {
        name = "rz";
        duration = 40;
        angle = theta;
        operands.push_back(q);
        m(0,0) = complex_t(cos(-angle/2), sin(-angle/2));
        m(0,1) = 0;
        m(1,0) = 0;
        m(1,1) =  complex_t(cos(angle/2), sin(angle/2));
    }

    instruction_t qasm()
    {
        return instruction_t("rz q[" + std::to_string(operands[0]) + "], " + std::to_string(angle) );
    }

    gate_type_t type()
    {
        return __rz_gate__;
    }

    cmat_t mat()
    {
        return m;
    }
};



/**
 * T
 */
class t : public gate
{
public:
    cmat_t m;

    t(size_t q) : m(t_c)
    {
        name = "t";
        duration = 40;
        operands.push_back(q);
    }

    instruction_t qasm()
    {
        return instruction_t("t q[" + std::to_string(operands[0]) + "]");
    }

    gate_type_t type()
    {
        return __t_gate__;
    }

    cmat_t mat()
    {
        return m;
    }
};

/**
 * T
 */
class tdag : public gate
{
public:
    cmat_t m;

    tdag(size_t q) : m(tdag_c)
    {
        name = "tdag";
        duration = 40;
        operands.push_back(q);
    }

    instruction_t qasm()
    {
        return instruction_t("tdag q[" + std::to_string(operands[0]) + "]");
    }

    gate_type_t type()
    {
        return __tdag_gate__;
    }

    cmat_t mat()
    {
        return m;
    }
};

/**
 * pauli_x
 */
class pauli_x : public gate

{
public:
    cmat_t m;

    pauli_x(size_t q) : m(pauli_x_c)
    {
        name = "x";
        duration = 40;
        operands.push_back(q);
    }

    instruction_t qasm()
    {
        return instruction_t("x q[" + std::to_string(operands[0]) + "]");
    }

    gate_type_t type()
    {
        return __pauli_x_gate__;
    }

    cmat_t mat()
    {
        return m;
    }
};


/**
 * pauli_y
 */
class pauli_y : public gate
{
public:
    cmat_t m;

    pauli_y(size_t q) : m(pauli_y_c)
    {
        name = "y";
        duration = 40;
        operands.push_back(q);
    }

    instruction_t qasm()
    {
        return instruction_t("y q[" + std::to_string(operands[0]) + "]");
    }

    gate_type_t type()
    {
        return __pauli_y_gate__;
    }

    cmat_t mat()
    {
        return m;
    }
};


/**
 * pauli_z
 */
class pauli_z : public gate
{
public:
    cmat_t m;

    pauli_z(size_t q) : m(pauli_z_c)
    {
        name = "z";
        duration = 40;
        operands.push_back(q);
    }

    instruction_t qasm()
    {
        return instruction_t("z q[" + std::to_string(operands[0]) + "]");
    }

    gate_type_t type()
    {
        return __pauli_z_gate__;
    }

    cmat_t mat()
    {
        return m;
    }
};


/**
 * rx90
 */
class rx90 : public gate
{
public:
    cmat_t m;

    rx90(size_t q) : m(rx90_c)
    {
        name = "x90";
        duration = 40;
        operands.push_back(q);
    }

    instruction_t qasm()
    {
        return instruction_t("x90 q[" + std::to_string(operands[0]) + "]");
    }

    gate_type_t type()
    {
        return __rx90_gate__;
    }

    cmat_t mat()
    {
        return m;
    }
};


/**
 * mrx90
 */
class mrx90 : public gate
{
public:
    cmat_t m;

    mrx90(size_t q) : m(mrx90_c)
    {
        name = "mx90";
        duration = 40;
        operands.push_back(q);
    }

    instruction_t qasm()
    {
        return instruction_t("mx90 q[" + std::to_string(operands[0]) + "]");
    }

    gate_type_t type()
    {
        return __mrx90_gate__;
    }

    cmat_t mat()
    {
        return m;
    }
};

/**
 * rx180
 */
class rx180 : public gate
{
public:
    cmat_t m;

    rx180(size_t q) : m(rx180_c)
    {
        name = "x180";
        duration = 40;
        operands.push_back(q);
    }

    instruction_t qasm()
    {
        return instruction_t("x180 q[" + std::to_string(operands[0]) + "]");
    }

    gate_type_t type()
    {
        return __rx180_gate__;
    }

    cmat_t mat()
    {
        return m;
    }
};


/**
 * ry90
 */
class ry90 : public gate
{
public:
    cmat_t m;

    ry90(size_t q) : m(ry90_c)
    {
        name = "y90";
        duration = 40;
        operands.push_back(q);
    }

    instruction_t qasm()
    {
        return instruction_t("y90 q[" + std::to_string(operands[0]) + "]");
    }

    gate_type_t type()
    {
        return __ry90_gate__;
    }

    cmat_t mat()
    {
        return m;
    }
};


/**
 * mry90
 */
class mry90 : public gate
{
public:
    cmat_t m;

    mry90(size_t q) : m(mry90_c)
    {
        name = "my90";
        duration = 40;
        operands.push_back(q);
    }

    instruction_t qasm()
    {
        return instruction_t("my90 q[" + std::to_string(operands[0]) + "]");
    }

    gate_type_t type()
    {
        return __mry90_gate__;
    }

    cmat_t mat()
    {
        return m;
    }
};

/**
 * ry180
 */
class ry180 : public gate
{
public:
    cmat_t m;

    ry180(size_t q) : m(ry180_c)
    {
        name = "y180";
        duration = 40;
        operands.push_back(q);
    }

    instruction_t qasm()
    {
        return instruction_t("y180 q[" + std::to_string(operands[0]) + "]");
    }

    gate_type_t type()
    {
        return __ry180_gate__;
    }

    cmat_t mat()
    {
        return m;
    }
};


/**
 * measure
 */
class measure : public gate
{
public:
    cmat_t m;

    measure(size_t q) : m(identity_c)
    {
        name = "measure";
        duration = 40;
        operands.push_back(q);
    }

    measure(size_t q, size_t c) : m(identity_c)
    {
        name = "measure";
        duration = 40;
        operands.push_back(q);
        creg_operands.push_back(c);
    }

    instruction_t qasm()
    {
        std::stringstream ss;
        ss << "measure ";
        ss << "q[" << operands[0] << "]";
        if(!creg_operands.empty())
            ss << ", r[" << creg_operands[0] << "]";

        return instruction_t(ss.str());
    }

    gate_type_t type()
    {
        return __measure_gate__;
    }

    cmat_t mat()
    {
        return m;
    }
};

/**
 * prep_z
 */
class prepz : public gate
{
public:
    cmat_t m;

    prepz(size_t q) : m(identity_c)
    {
        name = "prep_z";
        duration = 40;
        operands.push_back(q);
    }

    instruction_t qasm()
    {
        return instruction_t("prep_z q[" + std::to_string(operands[0]) +"]");
    }

    gate_type_t type()
    {
        return __prepz_gate__;
    }

    cmat_t mat()
    {
        return m;
    }
};

/**
 * cnot
 */
class cnot : public gate
{
public:
    cmat_t m;

    cnot(size_t q1, size_t q2) : m(cnot_c)
    {
        name = "cnot";
        duration = 80;
        operands.push_back(q1);
        operands.push_back(q2);
    }

    instruction_t qasm()
    {
        return instruction_t("cnot q[" + std::to_string(operands[0]) + "]"
                             + ",q["  + std::to_string(operands[1]) + "]");
    }

    gate_type_t type()
    {
        return __cnot_gate__;
    }

    cmat_t mat()
    {
        return m;
    }
};

/**
 * cphase
 */
class cphase : public gate
{
public:
    cmat_t m;

    cphase(size_t q1, size_t q2) : m(cphase_c)
    {
        name = "cz";
        duration = 80;
        operands.push_back(q1);
        operands.push_back(q2);
    }

    instruction_t qasm()
    {
        return instruction_t("cz q[" + std::to_string(operands[0]) + "]"
                             + ",q["  + std::to_string(operands[1]) + "]" );
    }

    gate_type_t type()
    {
        return __cphase_gate__;
    }

    cmat_t mat()
    {
        return m;
    }
};

/**
 * toffoli
 */
class toffoli : public gate
{
public:
    cmat_t m;

    toffoli(size_t q1, size_t q2, size_t q3) : m(ctoffoli_c)
    {
        name = "toffoli";
        duration = 160;
        operands.push_back(q1);
        operands.push_back(q2);
        operands.push_back(q3);
    }

    instruction_t qasm()
    {
        return instruction_t("toffoli q[" + std::to_string(operands[0]) + "]"
                             + ",q["  + std::to_string(operands[1]) + "]"
                             + ",q["  + std::to_string(operands[2]) + "]");
    }

    gate_type_t type()
    {
        return __toffoli_gate__;
    }

    cmat_t mat()
    {
        return m;
    }
};

class nop : public gate
{
public:
    cmat_t m;

    nop() : m(nop_c)
    {
        name = "wait";
        duration = 20;
    }

    instruction_t qasm()
    {
        return instruction_t("nop");
    }

    gate_type_t type()
    {
        return __nop_gate__;
    }

    cmat_t mat()
    {
        return m;
    }
};


class swap : public gate
{
public:
    cmat_t m;

    swap(size_t q1, size_t q2) : m(swap_c)
    {
        name = "swap";
        duration = 80;
        operands.push_back(q1);
        operands.push_back(q2);
    }

    instruction_t qasm()
    {
        return instruction_t("swap q[" + std::to_string(operands[0]) + "]"
                             + ",q["  + std::to_string(operands[1]) + "]");
    }

    gate_type_t type()
    {
        return __swap_gate__;
    }

    cmat_t mat()
    {
        return m;
    }
};


/****************************************************************************\
| Special gates
\****************************************************************************/

class wait : public gate
{
public:
    cmat_t m;
    size_t duration_in_cycles;

    wait(std::vector<size_t> qubits, size_t d, size_t dc) : m(nop_c)
    {
        name = "wait";
        duration = d;
        duration_in_cycles = dc;
        for(auto & q : qubits)
        {
            operands.push_back(q);
        }
    }

    instruction_t qasm()
    {
        return instruction_t("wait " + std::to_string(duration_in_cycles));
    }

    gate_type_t type()
    {
        return __wait_gate__;
    }

    cmat_t mat()
    {
        return m;
    }
};

class SOURCE : public gate
{
public:
    cmat_t m;

    SOURCE() : m(nop_c)
    {
        name = "SOURCE";
        duration = 1;
    }

    instruction_t qasm()
    {
        return instruction_t("SOURCE");
    }

    gate_type_t type()
    {
        return __dummy_gate__;
    }

    cmat_t mat()
    {
        return m;
    }
};

class SINK : public gate
{
public:
    cmat_t m;

    SINK() : m(nop_c)
    {
        name = "SINK";
        duration = 1;
    }

    instruction_t qasm()
    {
        return instruction_t("SINK");
    }

    gate_type_t type()
    {
        return __dummy_gate__;
    }

    cmat_t mat()
    {
        return m;
    }
};

class display : public gate
{
public:
    cmat_t m;

    display() : m(nop_c)
    {
        name = "display";
        duration = 0;
    }

    instruction_t qasm()
    {
        return instruction_t("display");
    }

    gate_type_t type()
    {
        return __display__;
    }

    cmat_t mat()
    {
        return m;
    }
};


/**
 * custom gate support
 */
// FIXME: move to separate file
class custom_gate : public gate
{
public:
    cmat_t              m;                // matrix representation
    std::string         arch_operation_name;  // name of instruction in the architecture (e.g. cc_light_instr)

public:

    /**
     * ctor
     */
    custom_gate(string_t name)
    {
<<<<<<< HEAD
        this->name = name;  // just remember name, e.g. "x", "x %0" or "x q0", expansion is done by add_custom_gate_if_available().
        // FIXME: no syntax check is performed
=======
        DOUT("Custom gate constructor for " << name);
        this->name = name;
>>>>>>> d0106025
    }

    /**
     * copy ctor
     */
    custom_gate(const custom_gate& g)
    {
        DOUT("Custom gate copy constructor for " << g.name);
        name = g.name;
        creg_operands = g.creg_operands;
        duration  = g.duration;
        m.m[0] = g.m.m[0];
        m.m[1] = g.m.m[1];
        m.m[2] = g.m.m[2];
        m.m[3] = g.m.m[3];
    }


#if 0    // FIXME: unused, but see comment in hardware_configuration.h::load_instruction
    /**
     * load instruction from json map
     */
    custom_gate(std::string& name, json& instr)
    {
        DOUT("Custom gate load from json map for " << name);
        this->name = name;
        load(instr);
    }
#endif

    /**
     * match qubit id
     */
    bool is_qubit_id(std::string& str)
    {
        if (str[0] != 'q')
            return false;
        size_t l = str.length();
        if (l>=1)
        {
            for (size_t i=1; i<l; ++i)
                if (!str::is_digit(str[i]))
                    return false;
        }
        return true;
    }

    /**
     * return qubit id
     */
    size_t qubit_id(std::string qubit)
    {
        std::string id = qubit.substr(1);
        return (atoi(id.c_str()));
    }

    /**
     * load instruction from json map
     */
    void load(json& instr)
    {
        DOUT("loading instruction '" << name << "'...");
        std::string l_attr = "(none)";
        try
        {
            l_attr = "qubits";
            DOUT("qubits: " << instr["qubits"]);
            size_t parameters = instr["qubits"].size();
            for (size_t i=0; i<parameters; ++i)
            {
                std::string qid = instr["qubits"][i];
                if (!is_qubit_id(qid))
                {
                    EOUT("invalid qubit id in attribute 'qubits' !");
                    throw ql::exception("[x] error : ql::custom_gate() : error while loading instruction '" + name + "' : attribute 'qubits' : invalid qubit id !", false);
                }
                operands.push_back(qubit_id(qid));
            }
            l_attr = "duration";
            duration = instr["duration"];
            DOUT("duration: " << instr["duration"]);
            l_attr = "matrix";
            // FIXME: make matrix optional, default to NaN
            auto mat = instr["matrix"];
            DOUT("matrix: " << instr["matrix"]);
            m.m[0] = complex_t(mat[0][0], mat[0][1]);
            m.m[1] = complex_t(mat[1][0], mat[1][1]);
            m.m[2] = complex_t(mat[2][0], mat[2][1]);
            m.m[3] = complex_t(mat[3][0], mat[3][1]);
        }
        catch (json::exception &e)
        {
            EOUT("while loading instruction '" << name << "' (attr: " << l_attr << ") : " << e.what());
            throw ql::exception("[x] error : ql::custom_gate() : error while loading instruction '" + name + "' : attribute '" + l_attr + "' : \n\t" + e.what(), false);
        }

        if ( instr.count("cc_light_instr") > 0)
        {
            arch_operation_name = instr["cc_light_instr"];
            DOUT("cc_light_instr: " << instr["cc_light_instr"]);
        }
    }

    void print_info()
    {
        println("[-] custom gate : ");
        println("    |- name     : " << name);
        utils::print_vector(operands,"[openql]     |- qubits   :"," , ");
        println("    |- duration : " << duration);
        println("    |- matrix   : [" << m.m[0] << ", " << m.m[1] << ", " << m.m[2] << ", " << m.m[3] << "]");
    }

    /**
     * qasm output
     */
    instruction_t qasm()
    {
        std::stringstream ss;
        size_t p = name.find(" ");
        std::string gate_name = name.substr(0,p);
        if (operands.size() == 0)
            ss << gate_name;
        else if (operands.size() == 1)
            ss << gate_name << " q[" << operands[0] << "]";
        else
        {
            ss << gate_name << " q[" << operands[0] << "]";
            for (size_t i=1; i<operands.size(); i++)
                ss << ",q[" << operands[i] << "]";
        }

        // deal with custom gates with argument, such as angle
        if(gate_name == "rx" || gate_name == "ry" || gate_name == "rz")
        {
            ss << ", " << angle;
        }

        if(creg_operands.size() == 0)
        {

        }
        else if(creg_operands.size() == 1)
        {
            ss << ",r" << creg_operands[0];
        }
        else
        {
            ss << ",r" << creg_operands[0];
            for (size_t i=1; i<creg_operands.size(); i++)
                ss << ",r" << creg_operands[i];
        }

        return instruction_t(ss.str());
    }

    /**
     * type
     */
    gate_type_t type()
    {
        return __custom_gate__;
    }

    /**
     * matrix
     */
    cmat_t mat()
    {
        return m;
    }

};

/**
 * composite gate
 */
class composite_gate : public custom_gate
{
public:
    cmat_t m;
    std::vector<gate *> gs;

    composite_gate(std::string name) : custom_gate(name)
    {
        duration = 0;
    }

    composite_gate(std::string name, std::vector<gate *> seq) : custom_gate(name)
    {
        duration = 0;
        for (gate * g : seq)
        {
            gs.push_back(g);
            duration += g->duration;    // FIXME: not true if gates operate in parallel
            operands.insert(operands.end(), g->operands.begin(), g->operands.end());
        }
    }

    instruction_t qasm()
    {
        std::stringstream instr;
        for (gate * g : gs)
            instr << g->qasm() << "\n";
        return instruction_t(instr.str());
    }

    gate_type_t type()
    {
        return __composite_gate__;
    }

    cmat_t mat()
    {
        return m;   // FIXME: never initialized
    }
};

} // end ql namespace

#endif // GATE_H<|MERGE_RESOLUTION|>--- conflicted
+++ resolved
@@ -1166,13 +1166,8 @@
      */
     custom_gate(string_t name)
     {
-<<<<<<< HEAD
         this->name = name;  // just remember name, e.g. "x", "x %0" or "x q0", expansion is done by add_custom_gate_if_available().
         // FIXME: no syntax check is performed
-=======
-        DOUT("Custom gate constructor for " << name);
-        this->name = name;
->>>>>>> d0106025
     }
 
     /**
