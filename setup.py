--- conflicted
+++ resolved
@@ -19,11 +19,7 @@
 if nprocs == 1:
     print('For faster compilation by N processes, set environment variable NPROCS=N')
     print('For example: NPROCS=4 python3 setup.py install --user')
-<<<<<<< HEAD
-    
-=======
 
->>>>>>> 7b70eb88
 if not os.path.exists(buildDir):
     os.makedirs(buildDir)
 os.chdir(buildDir)
@@ -63,11 +59,6 @@
 else:
     print('Unknown/Unsupported OS !!!')
 
-<<<<<<< HEAD
-
-
-=======
->>>>>>> 7b70eb88
 clib = os.path.join(clibDir, clibname)
 swigDir = os.path.join(rootDir, "swig", "openql")
 clibSwig = os.path.join(swigDir, clibname)
