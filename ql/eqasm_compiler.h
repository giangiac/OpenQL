--- conflicted
+++ resolved
@@ -36,11 +36,7 @@
 	  * compile must be implemented by all compilation backends.
     * compiles a single (fused) circuit
 	  */
-<<<<<<< HEAD
-	 virtual void compile(std::string prog_name, ql::circuit& c, ql::quantum_platform& plat) = 0;
-=======
-//	 virtual void compile(std::string prog_name, ql::circuit& c, ql::quantum_platform& p) = 0;
->>>>>>> 34eaf100
+//	 virtual void compile(std::string prog_name, ql::circuit& c, ql::quantum_platform& plat) = 0;
 
    /*
    * compiles multiple kernels to a single eQASM
