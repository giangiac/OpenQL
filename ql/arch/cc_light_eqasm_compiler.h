/**
 * @file   cc_light_eqasm_compiler.h
 * @date   08/2017
 * @author Imran Ashraf
 *         Nader Khammassi
 * @brief  cclighteqasm compiler implementation
 */

#ifndef QL_CC_LIGHT_EQASM_COMPILER_H
#define QL_CC_LIGHT_EQASM_COMPILER_H

#include <ql/utils.h>
#include <ql/platform.h>
#include <ql/kernel.h>
#include <ql/gate.h>
#include <ql/ir.h>
#include <ql/eqasm_compiler.h>
#include <ql/arch/cc_light_eqasm.h>

#include <ql/arch/cc_light_scheduler.h>

#include <ql/mapper.h>

// eqasm code : set of cc_light_eqasm instructions
typedef std::vector<ql::arch::cc_light_eqasm_instr_t> eqasm_t;

namespace ql
{
namespace arch
{

typedef std::vector<size_t>        qubit_set_t;
typedef std::pair<size_t,size_t>   qubit_pair_t;
typedef std::vector<qubit_pair_t>  qubit_pair_set_t;

const size_t MAX_S_REG =32;
const size_t MAX_T_REG =64;

size_t CurrSRegCount=0;
size_t CurrTRegCount=0;

class Mask
{
public:
    size_t regNo;
    std::string regName;
    qubit_set_t squbits;
    qubit_pair_set_t dqubits;

    Mask() {}

    Mask(qubit_set_t & qs) : squbits(qs)
    {
        
        if(CurrSRegCount < MAX_S_REG)
        {
            regNo = CurrSRegCount++;
            regName = "s" + std::to_string(regNo);
        }
        else
        {
            COUT(" !!!! Handle cases requiring more registers");
        }
    }

    Mask(std::string rn, qubit_set_t & qs ) : regName(rn), squbits(qs)
    { 
        if(CurrSRegCount < MAX_S_REG)
        {
            regNo = CurrSRegCount++;
        }
        else
        {
            COUT(" !!!! Handle cases requiring more registers");
        }
    }

    Mask(qubit_pair_set_t & qps) : dqubits(qps) 
    { 
        if(CurrTRegCount < MAX_T_REG)
        {
            regNo = CurrTRegCount++;
            regName = "t" + std::to_string(regNo);
        }
        else
        {
            COUT(" !!!! Handle cases requiring more registers");
        }
    }

};

class MaskManager
{
private:
    std::map<size_t,Mask> SReg2Mask;
    std::map<qubit_set_t,Mask> QS2Mask;

    std::map<size_t,Mask> TReg2Mask;
    std::map<qubit_pair_set_t,Mask> QPS2Mask;

public:
    MaskManager()
    {
        // add pre-defined smis
        for(size_t i=0; i<7; ++i)
        {
            qubit_set_t qs;
            qs.push_back(i);
            Mask m(qs);
            QS2Mask[qs] = m;
            SReg2Mask[m.regNo] = m;
        }

        // add some common single qubit masks
        {
            qubit_set_t qs;
            for(auto i=0; i<7; i++) qs.push_back(i);
            Mask m(qs); // TODO add proper support for:  Mask m(qs, "all_qubits");
            QS2Mask[qs] = m;
            SReg2Mask[m.regNo] = m;
        }

        {
            qubit_set_t qs;
            qs.push_back(0); qs.push_back(1); qs.push_back(5); qs.push_back(6);
            Mask m(qs); // TODO add proper support for:  Mask m(qs, "data_qubits");
            QS2Mask[qs] = m;
            SReg2Mask[m.regNo] = m;
        }

        {
            qubit_set_t qs;
            qs.push_back(2); qs.push_back(3); qs.push_back(4);
            Mask m(qs); // TODO add proper support for:  Mask m(qs, "ancilla_qubits");
            QS2Mask[qs] = m;
            SReg2Mask[m.regNo] = m;
        }


        // qubit_pair_set_t pre_defined_edges = { {2,0}, {0,3}, {3,1}, {1,4}, {2,5}, {5,3}, {3,6}, {6,4},
        //                                {0,2}, {3,0}, {1,3}, {4,1}, {5,2}, {3,5}, {6,3}, {4,6} };
        // // add smit
        // for(auto & p : pre_defined_edges)
        // {
        //     qubit_pair_set_t qps;
        //     qps.push_back(p);
        //     Mask m(qps);
        //     QPS2Mask[qps] = m;
        //     TReg2Mask[m.regNo] = m;
        // }

    }

    size_t getRegNo( qubit_set_t & qs )
    {
        // sort qubit operands to avoid variation in order
        sort(qs.begin(), qs.end());

        auto it = QS2Mask.find(qs);
        if( it == QS2Mask.end() )
        {
            Mask m(qs);
            QS2Mask[qs] = m;
            SReg2Mask[m.regNo] = m;
        }
        return QS2Mask[qs].regNo;
    }

    size_t getRegNo( qubit_pair_set_t & qps )
    {
        // sort qubit operands pair to avoid variation in order
        sort(qps.begin(), qps.end(), ql::utils::sort_pair_helper);

        auto it = QPS2Mask.find(qps);
        if( it == QPS2Mask.end() )
        {
            Mask m(qps);
            QPS2Mask[qps] = m;
            TReg2Mask[m.regNo] = m;
        }
        return QPS2Mask[qps].regNo;
    }

    std::string getRegName( qubit_set_t & qs )
    {
        // sort qubit operands to avoid variation in order
        sort(qs.begin(), qs.end());

        auto it = QS2Mask.find(qs);
        if( it == QS2Mask.end() )
        {
            Mask m(qs);
            QS2Mask[qs] = m;
            SReg2Mask[m.regNo] = m;
        }
        return QS2Mask[qs].regName;
    }

    std::string getRegName( qubit_pair_set_t & qps )
    {
        // sort qubit operands pair to avoid variation in order
        sort(qps.begin(), qps.end(), ql::utils::sort_pair_helper);

        auto it = QPS2Mask.find(qps);
        if( it == QPS2Mask.end() )
        {
            Mask m(qps);
            QPS2Mask[qps] = m;
            TReg2Mask[m.regNo] = m;
        }
        return QPS2Mask[qps].regName;
    }

    std::string getMaskInstructions()
    {
        std::stringstream ssmasks;
        for(size_t r=0; r<CurrSRegCount; ++r)
        {
            auto & m = SReg2Mask[r];
            ssmasks << "smis " << m.regName << ", {";
            for(auto it = m.squbits.begin(); it != m.squbits.end(); ++it)
            {
                ssmasks << *it;
                if( std::next(it) != m.squbits.end() )
                    ssmasks << ", ";
            }
            ssmasks << "} \n";
        }

        for(size_t r=0; r<CurrTRegCount; ++r)
        {
            auto & m = TReg2Mask[r];
            ssmasks << "smit " << m.regName << ", {";
            for(auto it = m.dqubits.begin(); it != m.dqubits.end(); ++it)
            {
                ssmasks << "(" << it->first << ", " << it->second << ")";
                if( std::next(it) != m.dqubits.end() )
                    ssmasks << ", ";
            }
            ssmasks << "} \n";
        }

        return ssmasks.str();
    }

    ~MaskManager()
    {
        CurrSRegCount=0;
        CurrTRegCount=0;
    }

};



class classical_cc : public gate
{
public:
    cmat_t m;
    int imm_value;
    classical_cc(std::string operation, std::vector<size_t> opers, int ivalue=0)
    {
        DOUT("adding classical_cc " << operation);
        str::lower_case(operation);
        name=operation;
        duration = 20;
        operands=opers;
        int sz = operands.size();
        if((   (name == "add") || (name == "sub") 
            || (name == "and") || (name == "or") || (name == "xor")
           ) && (sz == 3))
        {
            DOUT("Adding 3 operand operation: " << name);
        }
        else if(((name == "not") || (name == "fmr") || (name == "cmp")) && (sz == 2))
        {
            DOUT("Adding 2 operand operation: " << name);
        }
        else if( ( (name == "ldi") ||
            (name == "fbr_eq") || (name == "fbr_ne") || (name == "fbr_lt") ||
            (name == "fbr_gt") || (name == "fbr_le") || (name == "fbr_ge")
            ) && (sz == 1) )
        {
            if( (name == "ldi") )
            {
                imm_value = ivalue;
            }
            DOUT("Adding 1 operand operation: " << name);
        }
        else if( (name == "nop") && (sz == 0) )
        {
            DOUT("Adding 0 operand operation: " << name);
        }
        else
        {
            EOUT("Unknown cclight classical operation '" << name << "' with '" << sz << "' operands!");
            throw ql::exception("Unknown cclight classical operation'"+name+"' with'"+std::to_string(sz)+"' operands!", false);
        }
        DOUT("adding classical_cc [DONE]");
    }

    instruction_t qasm()
    {
        std::string iopers;
        int sz = operands.size();
        for(int i=0; i<sz; ++i)
        {
            if(i==sz-1)
                iopers += " r" + std::to_string(operands[i]);
            else
                iopers += " r" + std::to_string(operands[i]) + ",";
        }

        if(name == "ldi")
        {
            iopers += ", " + std::to_string(imm_value);
            return "ldi" + iopers;
        }
        else if(name == "fmr")
        {
            return name + " r" + std::to_string(operands[0]) +
                          ", q" + std::to_string(operands[1]);
        }
        else
            return name + iopers;
    }

    instruction_t micro_code()
    {
        return ql::dep_instruction_map["nop"];
    }

    gate_type_t type()
    {
        return __classical_gate__;
    }

    cmat_t mat()
    {
        return m;
    }

};

std::string classical_instruction2qisa(ql::arch::classical_cc* classical_ins)
{
    std::stringstream ssclassical;
    auto & iname =  classical_ins->name;
    auto & iopers = classical_ins->operands;
    int iopers_count = iopers.size();

    if(  (iname == "add") || (iname == "sub") ||
         (iname == "and") || (iname == "or") || (iname == "not") || (iname == "xor") ||
         (iname == "ldi") || (iname == "nop") || (iname == "cmp")
      )
    {
        ssclassical << iname;
        for(int i=0; i<iopers_count; ++i)
        {
            if(i==iopers_count-1)
                ssclassical << " r" <<  iopers[i];
            else
                ssclassical << " r" << iopers[i] << ",";
        }
        if(iname == "ldi")
        {
            ssclassical << ", " + std::to_string(classical_ins->imm_value);
        }
    }
    else if(iname == "fmr")
    {
        ssclassical << "fmr r" << iopers[0] << ", q" << iopers[1];
    }
    else if(iname == "fbr_eq")
    {
        ssclassical << "fbr " << "EQ, r" << iopers[0];
    }
    else if(iname == "fbr_ne")
    {
        ssclassical << "fbr " << "NE, r" << iopers[0];
    }
    else if(iname == "fbr_lt")
    {
        ssclassical << "fbr " << "LT, r" << iopers[0];
    }
    else if(iname == "fbr_gt")
    {
        ssclassical << "fbr " << "GT, r" << iopers[0];
    }
    else if(iname == "fbr_le")
    {
        ssclassical << "fbr " << "LE, r" << iopers[0];
    }
    else if(iname == "fbr_ge")
    {
        ssclassical << "fbr " << "GE, r" << iopers[0];
    }
    else
    {
        EOUT("Unknown CClight classical operation '" << iname << "' with '" << iopers_count << "' operands!");
        throw ql::exception("Unknown classical operation'"+iname+"' with'"+std::to_string(iopers_count)+"' operands!", false);
    }

    return ssclassical.str();
}


std::string bundles2qisa(ql::ir::bundles_t & bundles,
    const ql::quantum_platform & platform, MaskManager & gMaskManager)
{
    IOUT("Generating CC-Light QISA");

    std::stringstream ssbundles, sspre, ssinst;
    size_t curr_cycle=0;

    // sort sections to get consistent output across multiple runs. The output
    // is correct even without this sorting. Sorting is important to test the similarity
    // of generated qisa against golden qisa files. For example, without sorting
    // any of the following can be generated, which is correct but there will be
    // differences reported by file_compare used for testing:
    // x s0 | y s1
    // OR
    // y s1 | x s0
    // However, with sorting it will always generate:
    // x s0 | y s1
    for (ql::ir::bundle_t & abundle : bundles)
    {
        // sorts instructions alphabetically
        abundle.parallel_sections.sort( [] 
            (const ql::ir::section_t & sec1, const ql::ir::section_t & sec2) -> bool
            {
                auto i1 = sec1.begin();
                auto iname1 = (*(i1))->name;
                auto i2 = sec2.begin();
                auto iname2 = (*(i2))->name;
                return iname2 < iname1;
            });
    }

    for (ql::ir::bundle_t & abundle : bundles)
    {
        std::string iname;
        std::stringstream sspre, ssinst;
        auto bcycle = abundle.start_cycle;
        auto delta = bcycle - curr_cycle;
        bool classical_bundle=false;
        if(delta < 8)
            sspre << "    " << delta << "    ";
        else
            sspre << "    qwait " << delta-1 << "\n"
                  << "    1    ";

        for(auto secIt = abundle.parallel_sections.begin(); 
            secIt != abundle.parallel_sections.end(); ++secIt )
        {
            qubit_set_t squbits;
            qubit_pair_set_t dqubits;
            auto firstInsIt = secIt->begin();
            iname = (*(firstInsIt))->name;
            auto itype = (*(firstInsIt))->type();

            if(__classical_gate__ == itype)
            {
                classical_bundle = true;
                ssinst << classical_instruction2qisa( (ql::arch::classical_cc *)(*firstInsIt) );
            }
            else
            {
                auto id = iname;
                // DOUT("get cclight instr name for : " << id);
                std::string cc_light_instr_name;
                auto it = platform.instruction_map.find(id);
                if (it != platform.instruction_map.end())
                {
                    custom_gate* g = it->second;
                    cc_light_instr_name = g->arch_operation_name;
                    if(cc_light_instr_name.empty())
                    {
                        EOUT("cc_light_instr not defined for instruction: " << id << " !");
                        throw ql::exception("Error : cc_light_instr not defined for instruction: "+id+" !",false);
                    }                    
                }
                else
                {
                    EOUT("custom instruction not found for : " << id << " !");
                    throw ql::exception("Error : custom instruction not found for : "+id+" !",false);
                }

                auto nOperands = ((*firstInsIt)->operands).size();
                if( itype == __nop_gate__ )
                {
                    ssinst << cc_light_instr_name;
                }
                else
                {
                    for(auto insIt = secIt->begin(); insIt != secIt->end(); ++insIt )
                    {
                        if( 1 == nOperands )
                        {
                            auto & op = (*insIt)->operands[0];
                            squbits.push_back(op);
                        }
                        else if( 2 == nOperands )
                        {
                            auto & op1 = (*insIt)->operands[0];
                            auto & op2 = (*insIt)->operands[1];
                            dqubits.push_back( qubit_pair_t(op1,op2) );
                        }
                        else
                        {
                            throw ql::exception("Error : only 1 and 2 operand instructions are supported by cc light masks !",false);
                        }
                    }

                    std::string rname;
                    if(1 == nOperands)
                    {
                        rname = gMaskManager.getRegName(squbits);
                    }
                    else if(2 == nOperands)
                    {
                        rname = gMaskManager.getRegName(dqubits);
                    }
                    else
                    {
                        throw ql::exception("Error : only 1 and 2 operand instructions are supported by cc light masks !",false);
                    }

                    ssinst << cc_light_instr_name << " " << rname;
                }

                if( std::next(secIt) != abundle.parallel_sections.end() )
                {
                    ssinst << " | ";
                }
            }
        }
        if(classical_bundle)
        {
            if(iname == "fmr")
            {
                // based on cclight requirements (section 4.7 eqasm manual),
                // two extra instructions need to be added between meas and fmr
                if(delta > 2)
                {
                    ssbundles << "    qwait " << 1 << "\n";
                    ssbundles << "    qwait " << delta-1 << "\n";
                }                    
                else
                {
                    ssbundles << "    qwait " << 1 << "\n";
                    ssbundles << "    qwait " << 1 << "\n";
                }
            }
            else
            {
                if(delta > 1)
                    ssbundles << "    qwait " << delta << "\n";
            }
            ssbundles << "    " << ssinst.str() << "\n";
        }
        else
        {
            ssbundles << sspre.str() << ssinst.str() << "\n";
        }
        curr_cycle+=delta;        
    }

    auto & lastBundle = bundles.back();
    int lbduration = lastBundle.duration_in_cycles;
    if(lbduration>1)
        ssbundles << "    qwait " << lbduration << "\n";

    IOUT("Generating CC-Light QISA [Done]");
    return ssbundles.str();
}

void WriteCCLightQisa(std::string prog_name, ql::quantum_platform & platform, MaskManager & gMaskManager,
    ql::ir::bundles_t & bundles)
{
    IOUT("Generating CC-Light QISA");

    ofstream fout;
    string qisafname( ql::options::get("output_dir") + "/" + prog_name + ".qisa");
    fout.open( qisafname, ios::binary);
    if ( fout.fail() )
    {
        EOUT("opening file " << qisafname << std::endl
                 << "Make sure the output directory ("<< ql::options::get("output_dir") << ") exists");
        return;
    }


    std::stringstream ssbundles;
    ssbundles << "start:" << "\n";
    ssbundles << bundles2qisa(bundles, platform, gMaskManager);
    ssbundles << "    br always, start" << "\n"
              << "    nop \n"
              << "    nop" << endl;


    IOUT("Writing CC-Light QISA to " << qisafname);
    fout << gMaskManager.getMaskInstructions() << endl << ssbundles.str() << endl;
    fout.close();
    IOUT("Generating CC-Light QISA [Done]");
}


void WriteCCLightQisaTimeStamped(std::string prog_name, ql::quantum_platform & platform, MaskManager & gMaskManager,
    ql::ir::bundles_t & bundles)
{
    IOUT("Generating Time-stamped CC-Light QISA");
    ofstream fout;
    string qisafname( ql::options::get("output_dir") + "/" + prog_name + ".tqisa");
    fout.open( qisafname, ios::binary);
    if ( fout.fail() )
    {
        EOUT("opening file " << qisafname << std::endl
                 << "Make sure the output directory ("<< ql::options::get("output_dir") << ") exists");
        return;
    }


    std::stringstream ssbundles;
    size_t curr_cycle=0; // first instruction should be with pre-interval 1, 'bs 1'
    ssbundles << "start:" << "\n";
    for (ql::ir::bundle_t & abundle : bundles)
    {
        auto bcycle = abundle.start_cycle;
        auto delta = bcycle - curr_cycle;

        if(delta < 8)
            ssbundles << std::setw(8) << curr_cycle << ":    bs " << delta << "    ";
        else
            ssbundles << std::setw(8) << curr_cycle << ":    qwait " << delta-1 << "\n"
                      << std::setw(8) << curr_cycle + (delta-1) << ":    bs 1    ";

        for(auto secIt = abundle.parallel_sections.begin(); secIt != abundle.parallel_sections.end(); ++secIt)
        {
            qubit_set_t squbits;
            qubit_pair_set_t dqubits;
            auto firstInsIt = secIt->begin();

            auto id = (*(firstInsIt))->name;
            std::string cc_light_instr_name = get_cc_light_instruction_name(id, platform);
            auto itype = (*(firstInsIt))->type();
            auto nOperands = ((*firstInsIt)->operands).size();
            if(itype == __nop_gate__)
            {
                ssbundles << cc_light_instr_name;
            }
            else
            {
                for(auto insIt = secIt->begin(); insIt != secIt->end(); ++insIt )
                {
                    if( 1 == nOperands )
                    {
                        auto & op = (*insIt)->operands[0];
                        squbits.push_back(op);
                    }
                    else if( 2 == nOperands )
                    {
                        auto & op1 = (*insIt)->operands[0];
                        auto & op2 = (*insIt)->operands[1];
                        dqubits.push_back( qubit_pair_t(op1,op2) );
                    }
                    else
                    {
                        throw ql::exception("Error : only 1 and 2 operand instructions are supported by cc light masks !",false);
                    }
                }
                std::string rname;
                if( 1 == nOperands )
                {
                    rname = gMaskManager.getRegName(squbits);
                }
                else if( 2 == nOperands )
                {
                    rname = gMaskManager.getRegName(dqubits);
                }
                else
                {
                    throw ql::exception("Error : only 1 and 2 operand instructions are supported by cc light masks !",false);
                }

                ssbundles << cc_light_instr_name << " " << rname;
            }

            if(std::next(secIt) != abundle.parallel_sections.end())
            {
                ssbundles << " | ";
            }
        }
        curr_cycle+=delta;
        ssbundles << "\n";
    }

    auto & lastBundle = bundles.back();
    int lbduration = lastBundle.duration_in_cycles;
    if( lbduration>1 )
        ssbundles << std::setw(8) << curr_cycle   << ":    qwait " << lbduration << "\n";
    curr_cycle+=lbduration;
    ssbundles << std::setw(8) << curr_cycle++ << ":    br always, start" << "\n";
    ssbundles << std::setw(8) << curr_cycle++ << ":    nop \n";
    ssbundles << std::setw(8) << curr_cycle++ << ":    nop" << endl;

    IOUT("Writing Time-stamped CC-Light QISA to " << qisafname);
    fout << gMaskManager.getMaskInstructions() << endl << ssbundles.str() << endl;
    fout.close();

    IOUT("Generating Time-stamped CC-Light QISA [Done]");
}



/**
 * cclight eqasm compiler
 */
class cc_light_eqasm_compiler : public eqasm_compiler
{
public:

    cc_light_eqasm_program_t cc_light_eqasm_instructions;
    size_t          num_qubits;
    size_t          ns_per_cycle;
    size_t          total_exec_time = 0;
    size_t          buffer_matrix[__operation_types_num__][__operation_types_num__];

#define __ns_to_cycle(t) ((size_t)t/(size_t)ns_per_cycle)

public:

<<<<<<< HEAD

    /*
     * program-level compilation of qasm to cc_light_eqasm
     */
    void compile(std::string prog_name, ql::circuit& ckt, ql::quantum_platform& platform)
    {
        IOUT("[-] compiling qasm code ...");
        if (ckt.empty())
        {
            EOUT("empty circuit, eqasm compilation aborted !");
            return;
        }
        IOUT("[-] loading circuit (" <<  ckt.size() << " gates)...");

        load_hw_settings(platform);

        generate_opcode_cs_files(platform);


        // schedule
        // ql::ir sched_ir = cc_light_schedule(ckt, platform, num_qubits);

        // schedule with platform resource constraints
        ql::ir::bundles_t bundles = cc_light_schedule_rc(ckt, platform, num_qubits);

        // write RC scheduled bundles with parallelism as simple QASM file
        std::stringstream sched_qasm;
        sched_qasm <<"qubits " << num_qubits << "\n\n"
                   << ".fused_kernels";
        string fname( ql::options::get("output_dir") + "/" + prog_name + "_scheduled_rc.qasm");
        IOUT("Writing Recourse-contraint scheduled CC-Light QASM to " << fname);
        sched_qasm << ql::ir::qasm(bundles);
        ql::utils::write_file(fname, sched_qasm.str());

        MaskManager mask_manager;
        // write scheduled bundles with parallelism in cc-light syntax
        WriteCCLightQisa(prog_name, platform, mask_manager, bundles);

        // write scheduled bundles with parallelism in cc-light syntax with time-stamps
        WriteCCLightQisaTimeStamped(prog_name, platform, mask_manager, bundles);


        // time analysis
        // total_exec_time = time_analysis();

        // compensate for latencies
        // compensate_latency();

        // reschedule
        // resechedule();

        // dump_instructions();

        // decompose meta-instructions
        // decompose_instructions();

        // reorder instructions
        // reorder_instructions();

        // insert waits

        emit_eqasm();
    }

=======
>>>>>>> 34eaf100
    std::string get_prologue(ql::quantum_kernel &k)
    {
        std::stringstream ss;

        if(k.type == kernel_type_t::IF_START)
        {
            #if 0
            // Branching macros are not yet supported by assembler,
            // so for now the following can not be used
            ss << "    b" << k.br_condition.inv_operation_name 
               <<" r" << (k.br_condition.operands[0])->id <<", r" << (k.br_condition.operands[1])->id
               << ", " << k.name << "_end\n";
            #else
            ss  <<"    cmp r" << (k.br_condition.operands[0])->id 
                <<", r" << (k.br_condition.operands[1])->id << '\n';
            ss  <<"    nop\n";
            ss  <<"    br " << k.br_condition.inv_operation_name << ", "
                << k.name << "_end\n";
            #endif

        }

        if(k.type == kernel_type_t::ELSE_START)
        {
            #if 0
            // Branching macros are not yet supported by assembler,
            // so for now the following can not be used
            ss << "    b" << k.br_condition.operation_name <<" r" << (k.br_condition.operands[0])->id
               <<", r" << (k.br_condition.operands[1])->id << ", " << k.name << "_end\n";
            #else
            ss  <<"    cmp r" << (k.br_condition.operands[0])->id 
                <<", r" << (k.br_condition.operands[1])->id << '\n';
            ss  <<"    nop\n";
            ss  <<"    br " << k.br_condition.operation_name << ", "
                << k.name << "_end\n";
            #endif
        }

        if(k.type == kernel_type_t::FOR_START)
        {
            // for now r29, r30, r31 are used as temporaries
            ss << "    ldi r29" <<", " << k.iterations << "\n";
            ss << "    ldi r30" <<", " << 1 << "\n";
            ss << "    ldi r31" <<", " << 0 << "\n";
        }

        return ss.str();
    }

    std::string get_epilogue(ql::quantum_kernel &k)
    {
        std::stringstream ss;

        if(k.type == kernel_type_t::DO_WHILE_END)
        {
            #if 0
            // Branching macros are not yet supported by assembler,
            // so for now the following can not be used
            ss << "    b" << k.br_condition.operation_name <<" r" << (k.br_condition.operands[0])->id
               <<", r" << (k.br_condition.operands[1])->id << ", " << k.name << "_start\n";
            #else
            ss  <<"    cmp r" << (k.br_condition.operands[0])->id 
                <<", r" << (k.br_condition.operands[1])->id << '\n';
            ss  <<"    nop\n";
            ss  <<"    br " << k.br_condition.operation_name << ", "
                << k.name << "_start\n";
            #endif
        }

        if(k.type == kernel_type_t::FOR_END)
        {
            std::string kname(k.name);
            std::replace( kname.begin(), kname.end(), '_', ' ');
            std::istringstream iss(kname);
            std::vector<std::string> tokens{ std::istream_iterator<std::string>{iss},
                                             std::istream_iterator<std::string>{} };

            // for now r29, r30, r31 are used
            ss << "    add r31, r31, r30\n";
            #if 0
            // Branching macros are not yet supported by assembler,
            // so for now the following can not be used
            ss << "    blt r31, r29, " << tokens[0] << "\n";
            #else
            ss  <<"    cmp r31, r29\n";
            ss  <<"    nop\n";
            ss  <<"    br lt, " << tokens[0] << "\n";
            #endif
        }

        return ss.str();
    }

<<<<<<< HEAD
    // kernel level compilation
    void compile(std::string prog_name, std::vector<quantum_kernel> kernels, const ql::quantum_platform& platform)
    {
        DOUT("Compiling " << kernels.size() << " kernels to generate CCLight eQASM ... ");

        load_hw_settings(platform);

        const json& instruction_settings = platform.instruction_settings;
        for(const json & i : instruction_settings)
        {
            std::string instr_name;
            if(i.count("cc_light_instr") <= 0)
            {
                EOUT("cc_light_instr not found for " << i);
                throw ql::exception("cc_light_instr not found", false);
            }
            else
            {
                instr_name = i["cc_light_instr"];
            }
        }

=======
      size_t get_qubit_usecount(std::vector<quantum_kernel>& kernels)
      {
         std::vector<size_t> usecount;
         usecount.resize(num_qubits, 0);
         for (auto& k: kernels)
         {
            for (auto & gp: k.c)
            {
                switch(gp->type())
                {
                case __classical_gate__:
                case __wait_gate__:
                    break;
                default:
                    for (auto v: gp->operands)
                    {
                        usecount[v]++;
                    }
                    break;
                }
            }
         }
         size_t count= 0;
         for (auto v: usecount)
         {
            if (v != 0)
            {
                count++;
            }
         }
         return count;
      }

    void write_qasm(std::stringstream& fname, std::vector<quantum_kernel>& kernels, ql::quantum_platform& platform)
    {
        size_t total_depth = 0;
        size_t total_quantum_gates = 0;
        size_t total_classical_operations = 0;
        size_t total_non_single_qubit_gates= 0;
        std::stringstream out_qasm;
        out_qasm << "version 1.0\n";
        out_qasm << "# this file has been automatically generated by the OpenQL compiler please do not modify it manually.\n";
        out_qasm << "qubits " << platform.qubit_number << "\n";
        for(auto &kernel : kernels)
        {
            if (kernel.bundles.empty())
            {
                out_qasm << kernel.qasm();
            }
            else
            {
                out_qasm << "\n" << kernel.get_prologue();
                out_qasm << ql::ir::qasm(kernel.bundles);
                out_qasm << kernel.get_epilogue();
            }
            total_depth += kernel.get_depth();
            total_classical_operations += kernel.get_classical_operations_count();
            total_quantum_gates += kernel.get_quantum_gates_count();
            total_non_single_qubit_gates += kernel.get_non_single_qubit_quantum_gates_count();
        }
        out_qasm << "\n";
        out_qasm << "# Total depth: " << total_depth << "\n";
        out_qasm << "# Total no. of quantum gates: " << total_quantum_gates << "\n";
        out_qasm << "# Total no. of non single qubit gates: " << total_non_single_qubit_gates << "\n";
        out_qasm << "# Total no. of classical operations: " << total_classical_operations << "\n";
        out_qasm << "# Qubits used: " << get_qubit_usecount(kernels) << "\n";
        out_qasm << "# No. kernels: " << kernels.size() << "\n";
        ql::utils::write_file(fname.str(), out_qasm.str());
    }

    void map(std::string prog_name, std::vector<quantum_kernel>& kernels, ql::quantum_platform& platform)
    {
        for(auto &kernel : kernels)
        {
            // don't trust the cycle fields in the instructions
            // and let write_qasm print the circuit instead of the bundles
            kernel.bundles.clear();
        }

        std::stringstream mapper_in_fname;
        mapper_in_fname << ql::options::get("output_dir") << "/" << prog_name << "_mapper_in.qasm";
        IOUT("writing mapper input qasm to '" << mapper_in_fname.str() << "' ...");
        write_qasm(mapper_in_fname, kernels, platform);

        Mapper mapper;  // virgin mapper creation; for role of Init functions, see comment at top of mapper.h
        DOUT("GETSWAP: mapper creation done");
        mapper.Init(platform); // platform specifies number of real qubits, i.e. locations for virtual qubits
        DOUT("GETSWAP: mapper Init done");
        for(auto &kernel : kernels)
        {
            auto mapopt = ql::options::get("mapper");
            if (mapopt == "no" )
            {
                IOUT("Not mapping kernel");
                continue;;
            }
            IOUT("Mapping kernel: " << kernel.name);
            mapper.MapCircuit(kernel.qubit_count, kernel.c, kernel.name);
                            // kernel.qubit_count is number of virtual qubits, i.e. highest indexed qubit minus 1
                            // and kernel.qubit_count is updated to real highest index used minus -1
            kernel.bundles = mapper.Bundler(kernel.c);
            DOUT("GETSWAP: call to mapper.GetNumberOfSwapsAdded ...");
            mapper.GetNumberOfSwapsAdded(kernel.swaps_added);
            DOUT("GETSWAP: call to mapper.GetNumberOfSwapsAdded, returned into kernel.swaps_added: " << kernel.swaps_added);
        }
        std::stringstream mapper_out_fname;
        mapper_out_fname << ql::options::get("output_dir") << "/" << prog_name << "_mapper_out.qasm";
        IOUT("writing mapper output qasm to '" << mapper_out_fname.str() << "' ...");
        write_qasm(mapper_out_fname, kernels, platform);
        DOUT("GETSWAP: mapper destruction pending");
    }

    void schedule(std::string prog_name, std::vector<quantum_kernel>& kernels, ql::quantum_platform& platform)
    {
        for(auto &kernel : kernels)
        {
            IOUT("Scheduling kernel: " << kernel.name);
            if (! kernel.c.empty())
            {
                auto num_creg = kernel.creg_count;
                kernel.bundles = cc_light_schedule_rc(kernel.c, platform, num_qubits, num_creg);
            }
        }
        std::stringstream rcscheduler_out_fname;
        rcscheduler_out_fname << ql::options::get("output_dir") << "/" << prog_name << "_rcscheduler_out.qasm";
        IOUT("writing rcscheduler output qasm to '" << rcscheduler_out_fname.str() << "' ...");
        write_qasm(rcscheduler_out_fname, kernels, platform);
    }

    // program level compilation
    void compile(std::string prog_name, std::vector<quantum_kernel> kernels, ql::quantum_platform& platform)
    {
        DOUT("Compiling " << kernels.size() << " kernels to generate CCLight eQASM ... ");

        load_hw_settings(platform);     // sets num_qubits and ns_per_cycle, platform parameters
>>>>>>> 34eaf100
        generate_opcode_cs_files(platform);
        MaskManager mask_manager;

        for(auto &kernel : kernels)
        {
            kernel.bundles.clear();         // so that write_qasm prints the circuit instead of the bundles
            IOUT("Decomposing kernel: " << kernel.name);
            if (! kernel.c.empty())
            {
                // decompose meta-instructions
                ql::circuit decomposed_ckt;
                decompose_instructions(kernel.c, decomposed_ckt, platform);
                kernel.c = decomposed_ckt;
            }
        }

        map(prog_name, kernels, platform);

        schedule(prog_name, kernels, platform);

        std::stringstream ssqisa, sskernels_qisa;
        sskernels_qisa << "start:" << std::endl;
        for(auto &kernel : kernels)
        {
            sskernels_qisa << "\n" << kernel.name << ":" << std::endl;
            sskernels_qisa << get_prologue(kernel);
            if (! kernel.c.empty())
            {
                sskernels_qisa << bundles2qisa(kernel.bundles, platform, mask_manager);
            }
            sskernels_qisa << get_epilogue(kernel);
        }

        sskernels_qisa << "\n    br always, start" << "\n"
                  << "    nop \n"
                  << "    nop" << std::endl;
        ssqisa << mask_manager.getMaskInstructions() << sskernels_qisa.str();
        // std::cout << ssqisa.str();

        // write qisa file
        std::ofstream fout;
        std::string qisafname( ql::options::get("output_dir") + "/" + prog_name + ".qisa");
        IOUT("Writing CC-Light QISA to " << qisafname);
        fout.open( qisafname, ios::binary);
        if ( fout.fail() )
        {
            EOUT("opening file " << qisafname << std::endl
                     << "Make sure the output directory ("<< ql::options::get("output_dir") << ") exists");
            return;
        }
        fout << ssqisa.str() << endl;
        fout.close();

        DOUT("Compiling CCLight eQASM [Done]");
    }

    /**
     * decompose
     */
    void decompose_instructions(ql::circuit& ckt, ql::circuit& decomp_ckt, const ql::quantum_platform& platform)
    {
        DOUT("decomposing instructions...");
        for( auto ins : ckt )
        {
            auto & iname =  ins->name;
            str::lower_case(iname);
            DOUT("decomposing instruction " << iname << "...");            
            auto & iopers = ins->operands;
            int iopers_count = iopers.size();
            auto itype = ins->type();
            if(__classical_gate__ == itype)
            {
                DOUT("    classical instruction");

                if( (iname == "add") || (iname == "sub") ||
                    (iname == "and") || (iname == "or") || (iname == "xor") ||
                    (iname == "not") || (iname == "nop")
                  )
                {
                    // decomp_ckt.push_back(ins);
                    decomp_ckt.push_back(new ql::arch::classical_cc(iname, iopers));
                }
                else if( (iname == "eq") || (iname == "ne") || (iname == "lt") ||
                         (iname == "gt") || (iname == "le") || (iname == "ge")
                       )
                {
                    decomp_ckt.push_back(new ql::arch::classical_cc("cmp", {iopers[1], iopers[2]}));
                    decomp_ckt.push_back(new ql::arch::classical_cc("nop", {}));
                    decomp_ckt.push_back(new ql::arch::classical_cc("fbr_"+iname, {iopers[0]}));
                }
                else if(iname == "mov")
                {
                    // r28 is used as temp, TODO use creg properly to create temporary
                    decomp_ckt.push_back(new ql::arch::classical_cc("ldi", {28}, 0));
                    decomp_ckt.push_back(new ql::arch::classical_cc("add", {iopers[0], iopers[1], 28}));
                }
                else if(iname == "ldi")
                {
                    auto imval = ((ql::classical*)ins)->imm_value;
                    decomp_ckt.push_back(new ql::arch::classical_cc("ldi", iopers, imval));
                }
                else
                {
                    EOUT("Unknown decomposition of classical operation '" << iname << "' with '" << iopers_count << "' operands!");
                    throw ql::exception("Unknown classical operation '"+iname+"' with'"+std::to_string(iopers_count)+"' operands!", false);
                }
            }
            else
            {
                if(iname == "wait")
                {
                    DOUT("    wait instruction ");
                    decomp_ckt.push_back(ins);
                }
                else
                {
                    const json& instruction_settings = platform.instruction_settings;
                    std::string operation_type;
                    if (instruction_settings.find(iname) != instruction_settings.end())
                    {
                        operation_type = instruction_settings[iname]["type"];
                    }
                    else
                    {
                        EOUT("instruction settings not found for '" << iname << "' with '" << iopers_count << "' operands!");
                        throw ql::exception("instruction settings not found for '"+iname+"' with'"+std::to_string(iopers_count)+"' operands!", false);
                    }
                    bool is_measure = (operation_type == "readout");
                    if(is_measure)
                    {
                        // insert measure
                        DOUT("    readout instruction ");
                        auto qop = iopers[0];
                        decomp_ckt.push_back(ins);
                        if( ql::gate_type_t::__custom_gate__ == itype )
                        {
                            auto & coperands = ins->creg_operands;
                            if(!coperands.empty())
                            {
                                auto cop = coperands[0];
                                decomp_ckt.push_back(new ql::arch::classical_cc("fmr", {cop, qop}));
                            }
                            else
                            {
                                WOUT("Unknown classical operand for measure/readout operation: '" << iname <<
                                    ". This will soon be depricated in favour of measure instruction with fmr" <<
                                    " to store measurement outcome to classical register.");
                            }
                        }
                        else
                        {
                            EOUT("Unknown decomposition of measure/readout operation: '" << iname << "!");
                            throw ql::exception("Unknown decomposition of measure/readout operation '"+iname+"'!", false);
                        }
                    }
                    else
                    {
                        DOUT("    quantum instruction ");
                        decomp_ckt.push_back(ins);
                    }
                }
            }
        }        

        /*
        cc_light_eqasm_program_t decomposed;
        for (cc_light_eqasm_instruction * instr : cc_light_eqasm_instructions)
        {
        cc_light_eqasm_program_t dec = instr->decompose();
          for (cc_light_eqasm_instruction * i : dec)
             decomposed.push_back(i);
            }
            cc_light_eqasm_instructions.swap(decomposed);
        */
        DOUT("decomposing instructions...[Done]");
    }


    /**
     * display instruction and start time
     */
    void dump_instructions()
    {
        println("[d] instructions dump:");
        for (cc_light_eqasm_instruction * instr : cc_light_eqasm_instructions)
        {
            size_t t = instr->start;
            std::cout << t << " : " << instr->code() << std::endl;
        }
    }


    /**
     * reorder instructions
     */
    void reorder_instructions()
    {
        // IOUT("reodering instructions...");
        // std::sort(cc_light_eqasm_instructions.begin(),cc_light_eqasm_instructions.end(), cc_light_eqasm_comparator);
    }

    /**
     * time analysis
     */
    size_t time_analysis(bool verbose=false)
    {
        IOUT("time analysis...");
        // update start time : find biggest latency
        size_t max_latency = 0;
        for (cc_light_eqasm_instruction * instr : cc_light_eqasm_instructions)
        {
            size_t l = instr->latency;
            max_latency = (l > max_latency ? l : max_latency);
        }
        // set refrence time to max latency (avoid negative reference)
        size_t time = max_latency; // 0;
        for (cc_light_eqasm_instruction * instr : cc_light_eqasm_instructions)
        {
            // println(time << ":");
            // println(instr->code());
            // instr->start = time;
            instr->set_start(time);
            time        += instr->duration; //+1;
        }
        return time;
    }



    /**
     * compensate for latencies
     */
    void compensate_latency(bool verbose=false)
    {
        IOUT("latency compensation...");
        for (cc_light_eqasm_instruction * instr : cc_light_eqasm_instructions)
            instr->compensate_latency();
    }

    /**
     * optimize
     */
    void resechedule(bool verbose=false)
    {
        IOUT("instruction rescheduling...");
        IOUT("resource dependency analysis...");
        IOUT("buffer insertion...");
#if 0
        std::vector<size_t>           hw_res_av(__trigger_width__+__awg_number__,0);
        std::vector<size_t>           qu_res_av(num_qubits,0);
        std::vector<operation_type_t> hw_res_op(__trigger_width__+__awg_number__,__none__);
        std::vector<operation_type_t> qu_res_op(num_qubits,__none__);

        for (cc_light_eqasm_instruction * instr : cc_light_eqasm_instructions)
        {
            resources_t      hw_res  = instr->used_resources;
            qubit_set_t      qu_res  = instr->used_qubits;
            operation_type_t type    = instr->get_operation_type();
            size_t latest_hw = 0;
            size_t buf_hw    = 0;
            size_t latest_qu = 0;
            size_t buf_qu    = 0;
            // hardware dependency
            for (size_t r=0; r<hw_res.size(); ++r)
            {
                if (hw_res.test(r))
                {
                    size_t rbuf = buffer_size(hw_res_op[r],type);
                    buf_hw      = ((rbuf > buf_hw) ? rbuf : buf_hw);
                    latest_hw   = (hw_res_av[r] > latest_hw ? hw_res_av[r] : latest_hw);
                }
            }

            // qubit dependency
            for (size_t q : qu_res) // qubits used by the instr
            {
                size_t rbuf  = buffer_size(qu_res_op[q],type);
                buf_qu       = ((rbuf > buf_qu) ? rbuf : buf_qu);
                latest_qu    = (qu_res_av[q] > latest_qu ? qu_res_av[q] : latest_qu);
            }

            // println("latest_hw: " << latest_hw);
            // println("latest_qu: " << latest_qu);

            size_t latest = std::max(latest_hw,latest_qu);
            size_t buf    = std::max(buf_hw,buf_qu);

            //if (buf)
            // println("[!] inserting buffer...");

            instr->start = latest+buf;
            // update latest hw record
            for (size_t r=0; r<hw_res.size(); ++r)
            {
                if (hw_res.test(r))
                {
                    hw_res_av[r] = (instr->start+instr->duration);
                    hw_res_op[r] = (type);
                }
            }
            // update latest hw record
            for (size_t q : qu_res) // qubits used by the instr
            {
                qu_res_av[q] = (instr->start+instr->duration);
                qu_res_op[q] = (type);
            }
        }
#endif
    }

    /**
     * buffer size
     */
    size_t buffer_size(operation_type_t t1, operation_type_t t2)
    {
        return buffer_matrix[t1][t2];
    }

    /**
     * dump traces
     */
    void write_traces(std::string file_name="")
    {
#if 0
        ql::arch::channels_t channels;
        if (cc_light_eqasm_instructions.empty())
        {
            println("[!] warning : empty cc_light_eqasm code : not traces to dump !");
            return;
        }

        for (size_t i=0; i<__trigger_width__; i++)
        {
            std::string ch = "TRIG_"+std::to_string(i);
            channels.push_back(ch);
        }

        for (size_t i=0; i<__awg_number__; i++)
        {
            std::string ch = "AWG_"+std::to_string(i);
            channels.push_back(ch);
        }

        ql::arch::time_diagram diagram(channels,total_exec_time,4);

        for (cc_light_eqasm_instruction * instr : cc_light_eqasm_instructions)
        {
            instruction_traces_t trs = instr->trace();
            for (instruction_trace_t t : trs)
                diagram.add_trace(t);
        }

        diagram.dump(ql::options::get("output_dir") + "/trace.dat");
#endif
    }


private:

    void load_hw_settings(const ql::quantum_platform& platform)
    {
        std::string params[] = { "qubit_number", "cycle_time", "mw_mw_buffer", "mw_flux_buffer", "mw_readout_buffer", "flux_mw_buffer",
                                 "flux_flux_buffer", "flux_readout_buffer", "readout_mw_buffer", "readout_flux_buffer", "readout_readout_buffer"
                               };
        size_t p = 0;

        DOUT("Loading hardware settings ...");
        try
        {
            num_qubits                                      = platform.hardware_settings[params[p++]];
            ns_per_cycle                                    = platform.hardware_settings[params[p++]];

            buffer_matrix[__rf__][__rf__]                   = __ns_to_cycle(platform.hardware_settings[params[p++]]);
            buffer_matrix[__rf__][__flux__]                 = __ns_to_cycle(platform.hardware_settings[params[p++]]);
            buffer_matrix[__rf__][__measurement__]          = __ns_to_cycle(platform.hardware_settings[params[p++]]);
            buffer_matrix[__flux__][__rf__]                 = __ns_to_cycle(platform.hardware_settings[params[p++]]);
            buffer_matrix[__flux__][__flux__]               = __ns_to_cycle(platform.hardware_settings[params[p++]]);
            buffer_matrix[__flux__][__measurement__]        = __ns_to_cycle(platform.hardware_settings[params[p++]]);
            buffer_matrix[__measurement__][__rf__]          = __ns_to_cycle(platform.hardware_settings[params[p++]]);
            buffer_matrix[__measurement__][__flux__]        = __ns_to_cycle(platform.hardware_settings[params[p++]]);
            buffer_matrix[__measurement__][__measurement__] = __ns_to_cycle(platform.hardware_settings[params[p++]]);
        }
        catch (json::exception e)
        {
            throw ql::exception("[x] error : ql::eqasm_compiler::compile() : error while reading hardware settings : parameter '"+params[p-1]+"'\n\t"+ std::string(e.what()),false);
        }
    }

    void generate_opcode_cs_files(const ql::quantum_platform& platform)
    {
        DOUT("Generating opcode file ...");
        const json& instruction_settings       = platform.instruction_settings;

        std::stringstream opcode_ss;

        opcode_ss << "# Classic instructions (single instruction format)\n";
        opcode_ss << "def_opcode[\"nop\"]      = 0x00\n";
        opcode_ss << "def_opcode[\"br\"]       = 0x01\n";
        opcode_ss << "def_opcode[\"stop\"]     = 0x08\n";
        opcode_ss << "def_opcode[\"cmp\"]      = 0x0d\n";
        opcode_ss << "def_opcode[\"ldi\"]      = 0x16\n";
        opcode_ss << "def_opcode[\"ldui\"]     = 0x17\n";
        opcode_ss << "def_opcode[\"or\"]       = 0x18\n";
        opcode_ss << "def_opcode[\"xor\"]      = 0x19\n";
        opcode_ss << "def_opcode[\"and\"]      = 0x1a\n";
        opcode_ss << "def_opcode[\"not\"]      = 0x1b\n";
        opcode_ss << "def_opcode[\"add\"]      = 0x1e\n";
        opcode_ss << "def_opcode[\"sub\"]      = 0x1f\n";
        opcode_ss << "# quantum-classical mixed instructions (single instruction format)\n";
        opcode_ss << "def_opcode[\"fbr\"]      = 0x14\n";
        opcode_ss << "def_opcode[\"fmr\"]      = 0x15\n";
        opcode_ss << "# quantum instructions (single instruction format)\n";
        opcode_ss << "def_opcode[\"smis\"]     = 0x20\n";
        opcode_ss << "def_opcode[\"smit\"]     = 0x28\n";
        opcode_ss << "def_opcode[\"qwait\"]    = 0x30\n";
        opcode_ss << "def_opcode[\"qwaitr\"]   = 0x38\n";
        opcode_ss << "# quantum instructions (double instruction format)\n";
        opcode_ss << "# no arguments\n";
        opcode_ss << "def_q_arg_none[\"qnop\"] = 0x00\n";

        DOUT("Generating control store file ...");
        std::stringstream control_store;

        control_store << "         Condition  OpTypeLeft  CW_Left  OpTypeRight  CW_Right\n";
        control_store << "     0:      0          0          0          0           0    \n";

        std::map<std::string,size_t> instr_name_2_opcode;
        std::set<size_t> opcode_set;
        size_t opcode=0;
        for (const json & i : instruction_settings)
        {
            std::string instr_name;
            // COUT("Looking for instruction: " << i);
            if (i.count("cc_light_instr") <= 0)
            {
                EOUT("cc_light_instr not found for " << i);
                throw ql::exception("cc_light_instr not found for <> ", false);
            }
            else
            {
                instr_name = i["cc_light_instr"];
            }

            if (i.count("cc_light_opcode") <= 0)
                throw ql::exception("[x] error : ql::eqasm_compiler::compile() : missing opcode for instruction '"+instr_name,false);
            else
                opcode = i["cc_light_opcode"];

            auto mapit = instr_name_2_opcode.find(instr_name);
            if( mapit != instr_name_2_opcode.end() )
            {
                // found
                if( opcode != mapit->second )
                    throw ql::exception("[x] error : ql::eqasm_compiler::compile() : multiple opcodes for instruction '"+instr_name,false);
            }
            else
            {
                // not found
                instr_name_2_opcode[instr_name] = opcode;
            }

            if (i["cc_light_instr_type"] == "single_qubit_gate")
            {
                if (opcode_set.find(opcode) != opcode_set.end())
                    continue;

                // opcode range check
                if (i["type"] == "readout")
                {
                    if (opcode < 0x4 || opcode > 0x7)
                        throw ql::exception("[x] error : ql::eqasm_compiler::compile() : invalid opcode for measure instruction '"+instr_name+"' : should be in [0x04..0x07] range : current opcode: "+std::to_string(opcode),false);
                }
                else if (opcode < 1 || opcode > 127)
                {
                    throw ql::exception("[x] error : ql::eqasm_compiler::compile() : invalid opcode for single qubit gate instruction '"+instr_name+"' : should be in [1..127] range : current opcode: "+std::to_string(opcode),false);
                }
                opcode_set.insert(opcode);

                size_t condition  = (i.count("cc_light_cond")<=0? 0 :i["cc_light_cond"].get<size_t>());

                if (i.count("cc_light_instr") <=0 )
                    throw ql::exception("[x] error : ql::eqasm_compiler::compile() : 'cc_light_instr' attribute missing in gate definition (opcode: "+std::to_string(opcode),false);

                opcode_ss << "def_q_arg_st[" << i["cc_light_instr"] << "]\t= " << std::showbase << std::hex << opcode << "\n";
                auto optype     = (i["type"] == "mw" ? 1 : (i["type"] == "flux" ? 2 : ((i["type"] == "readout" ? 3 : 0))));
                auto codeword   = i["cc_light_codeword"];
                control_store << "     " << i["cc_light_opcode"] << ":     " << condition << "          " << optype << "          " << codeword << "          0          0\n";
            }
            else if (i["cc_light_instr_type"] == "two_qubit_gate")
            {
                size_t opcode     = i["cc_light_opcode"];
                if (opcode_set.find(opcode) != opcode_set.end())
                    continue;
                if (opcode < 127 || opcode > 255)
                    throw ql::exception("[x] error : ql::eqasm_compiler::compile() : invalid opcode for two qubits gate instruction '"+instr_name+"' : should be in [128..255] range : current opcode: "+std::to_string(opcode),false);
                opcode_set.insert(opcode);

                size_t condition  = (i.count("cc_light_cond") <= 0? 0 :i["cc_light_cond"].get<size_t>());

                if (i.count("cc_light_instr") <= 0)
                    throw ql::exception("[x] error : ql::eqasm_compiler::compile() : 'cc_light_instr' attribute missing in gate definition (opcode: "+std::to_string(opcode),false);
                // opcode_ss << "def_opcode[" << i["cc_light_instr"] << "]\t= " << opcode << "\n";
                opcode_ss << "def_q_arg_tt[" << i["cc_light_instr"] << "]\t= " << std::showbase << std::hex << opcode << "\n";
                auto optype     = (i["type"] == "mw" ? 1 : (i["type"] == "flux" ? 2 : ((i["type"] == "readout" ? 3 : 0))));
                auto codeword_l = i["cc_light_left_codeword"];
                auto codeword_r = i["cc_light_right_codeword"];
                control_store << "     " << i["cc_light_opcode"] << ":     " << condition << "          " << optype << "          " << codeword_l << "          " << optype << "          " << codeword_r << "\n";
            }
            else
                throw ql::exception("[x] error : ql::eqasm_compiler::compile() : error while reading hardware settings : invalid 'cc_light_instr_type' for instruction !",false);
        }

        std::string cs_filename = ql::options::get("output_dir") + "/cs.txt";
        IOUT("writing control store file to '" << cs_filename << "' ...");
        ql::utils::write_file(cs_filename, control_store.str());

        std::string im_filename = ql::options::get("output_dir") + "/qisa_opcodes.qmap";
        IOUT("writing qisa instruction file to '" << im_filename << "' ...");        
        ql::utils::write_file(im_filename, opcode_ss.str());
    }

    /**
     * emit qasm code
     */
    void emit_eqasm(bool verbose=false)
    {
        IOUT("emitting eqasm...");
        eqasm_code.clear();
        // eqasm_code.push_back("wait 1");       // add wait 1 at the begining
        // eqasm_code.push_back("mov r14, 0");   // 0: infinite loop
        // eqasm_code.push_back("start:");       // label
        size_t t = 0;
        for (cc_light_eqasm_instruction * instr : cc_light_eqasm_instructions)
        {
            size_t start = instr->start;
            size_t dt = start-t;
            if (dt)
            {
                // eqasm_code.push_back("wait "+std::to_string(dt));
                // t = start;
            }
            eqasm_code.push_back(instr->code());
        }
        // eqasm_code.push_back("wait "+std::to_string(cc_light_eqasm_instructions.back()->duration));
        // eqasm_code.push_back("beq r14, r14 start");  // loop
        IOUT("emitting eqasm code done.");
    }

    /**
     * process
     */
    void process_single_qubit_gate(std::string instr_name, size_t duration, operation_type_t type, size_t latency, qubit_set_t& qubits, std::string& qasm_label)
    {
        cc_light_single_qubit_gate * instr = new cc_light_single_qubit_gate(instr_name,single_qubit_mask(qubits[0]));
        cc_light_eqasm_instructions.push_back(instr);
    }

    /**
     * return operation type
     */
    operation_type_t operation_type(std::string type)
    {
        if (type == "mw")
            return __rf__;
        else if (type == "flux")
            return __flux__;
        else if (type == "readout")
            return __measurement__;
        else
            return __unknown_operation__;
    }
};
}
}

#endif // QL_CC_LIGHT_EQASM_COMPILER_H<|MERGE_RESOLUTION|>--- conflicted
+++ resolved
@@ -576,7 +576,7 @@
     return ssbundles.str();
 }
 
-void WriteCCLightQisa(std::string prog_name, ql::quantum_platform & platform, MaskManager & gMaskManager,
+void WriteCCLightQisa(std::string prog_name, const ql::quantum_platform & platform, MaskManager & gMaskManager,
     ql::ir::bundles_t & bundles)
 {
     IOUT("Generating CC-Light QISA");
@@ -607,7 +607,7 @@
 }
 
 
-void WriteCCLightQisaTimeStamped(std::string prog_name, ql::quantum_platform & platform, MaskManager & gMaskManager,
+void WriteCCLightQisaTimeStamped(std::string prog_name, const ql::quantum_platform & platform, MaskManager & gMaskManager,
     ql::ir::bundles_t & bundles)
 {
     IOUT("Generating Time-stamped CC-Light QISA");
@@ -731,73 +731,6 @@
 
 public:
 
-<<<<<<< HEAD
-
-    /*
-     * program-level compilation of qasm to cc_light_eqasm
-     */
-    void compile(std::string prog_name, ql::circuit& ckt, ql::quantum_platform& platform)
-    {
-        IOUT("[-] compiling qasm code ...");
-        if (ckt.empty())
-        {
-            EOUT("empty circuit, eqasm compilation aborted !");
-            return;
-        }
-        IOUT("[-] loading circuit (" <<  ckt.size() << " gates)...");
-
-        load_hw_settings(platform);
-
-        generate_opcode_cs_files(platform);
-
-
-        // schedule
-        // ql::ir sched_ir = cc_light_schedule(ckt, platform, num_qubits);
-
-        // schedule with platform resource constraints
-        ql::ir::bundles_t bundles = cc_light_schedule_rc(ckt, platform, num_qubits);
-
-        // write RC scheduled bundles with parallelism as simple QASM file
-        std::stringstream sched_qasm;
-        sched_qasm <<"qubits " << num_qubits << "\n\n"
-                   << ".fused_kernels";
-        string fname( ql::options::get("output_dir") + "/" + prog_name + "_scheduled_rc.qasm");
-        IOUT("Writing Recourse-contraint scheduled CC-Light QASM to " << fname);
-        sched_qasm << ql::ir::qasm(bundles);
-        ql::utils::write_file(fname, sched_qasm.str());
-
-        MaskManager mask_manager;
-        // write scheduled bundles with parallelism in cc-light syntax
-        WriteCCLightQisa(prog_name, platform, mask_manager, bundles);
-
-        // write scheduled bundles with parallelism in cc-light syntax with time-stamps
-        WriteCCLightQisaTimeStamped(prog_name, platform, mask_manager, bundles);
-
-
-        // time analysis
-        // total_exec_time = time_analysis();
-
-        // compensate for latencies
-        // compensate_latency();
-
-        // reschedule
-        // resechedule();
-
-        // dump_instructions();
-
-        // decompose meta-instructions
-        // decompose_instructions();
-
-        // reorder instructions
-        // reorder_instructions();
-
-        // insert waits
-
-        emit_eqasm();
-    }
-
-=======
->>>>>>> 34eaf100
     std::string get_prologue(ql::quantum_kernel &k)
     {
         std::stringstream ss;
@@ -891,64 +824,40 @@
         return ss.str();
     }
 
-<<<<<<< HEAD
-    // kernel level compilation
-    void compile(std::string prog_name, std::vector<quantum_kernel> kernels, const ql::quantum_platform& platform)
-    {
-        DOUT("Compiling " << kernels.size() << " kernels to generate CCLight eQASM ... ");
-
-        load_hw_settings(platform);
-
-        const json& instruction_settings = platform.instruction_settings;
-        for(const json & i : instruction_settings)
-        {
-            std::string instr_name;
-            if(i.count("cc_light_instr") <= 0)
-            {
-                EOUT("cc_light_instr not found for " << i);
-                throw ql::exception("cc_light_instr not found", false);
-            }
-            else
-            {
-                instr_name = i["cc_light_instr"];
-            }
-        }
-
-=======
-      size_t get_qubit_usecount(std::vector<quantum_kernel>& kernels)
-      {
-         std::vector<size_t> usecount;
-         usecount.resize(num_qubits, 0);
-         for (auto& k: kernels)
-         {
-            for (auto & gp: k.c)
-            {
-                switch(gp->type())
-                {
-                case __classical_gate__:
-                case __wait_gate__:
-                    break;
-                default:
-                    for (auto v: gp->operands)
-                    {
-                        usecount[v]++;
-                    }
-                    break;
-                }
-            }
-         }
-         size_t count= 0;
-         for (auto v: usecount)
-         {
-            if (v != 0)
-            {
-                count++;
-            }
-         }
-         return count;
-      }
-
-    void write_qasm(std::stringstream& fname, std::vector<quantum_kernel>& kernels, ql::quantum_platform& platform)
+    size_t get_qubit_usecount(std::vector<quantum_kernel>& kernels)
+    {
+       std::vector<size_t> usecount;
+       usecount.resize(num_qubits, 0);
+       for (auto& k: kernels)
+       {
+          for (auto & gp: k.c)
+          {
+              switch(gp->type())
+              {
+              case __classical_gate__:
+              case __wait_gate__:
+                  break;
+              default:
+                  for (auto v: gp->operands)
+                  {
+                      usecount[v]++;
+                  }
+                  break;
+              }
+          }
+       }
+       size_t count= 0;
+       for (auto v: usecount)
+       {
+          if (v != 0)
+          {
+              count++;
+          }
+       }
+       return count;
+    }
+
+    void write_qasm(std::stringstream& fname, std::vector<quantum_kernel>& kernels, const ql::quantum_platform& platform)
     {
         size_t total_depth = 0;
         size_t total_quantum_gates = 0;
@@ -985,7 +894,7 @@
         ql::utils::write_file(fname.str(), out_qasm.str());
     }
 
-    void map(std::string prog_name, std::vector<quantum_kernel>& kernels, ql::quantum_platform& platform)
+    void map(std::string prog_name, std::vector<quantum_kernel>& kernels, const ql::quantum_platform& platform)
     {
         for(auto &kernel : kernels)
         {
@@ -1027,7 +936,7 @@
         DOUT("GETSWAP: mapper destruction pending");
     }
 
-    void schedule(std::string prog_name, std::vector<quantum_kernel>& kernels, ql::quantum_platform& platform)
+    void schedule(std::string prog_name, std::vector<quantum_kernel>& kernels, const ql::quantum_platform& platform)
     {
         for(auto &kernel : kernels)
         {
@@ -1044,13 +953,29 @@
         write_qasm(rcscheduler_out_fname, kernels, platform);
     }
 
+
     // program level compilation
-    void compile(std::string prog_name, std::vector<quantum_kernel> kernels, ql::quantum_platform& platform)
+    void compile(std::string prog_name, std::vector<quantum_kernel> kernels, const ql::quantum_platform& platform)
     {
         DOUT("Compiling " << kernels.size() << " kernels to generate CCLight eQASM ... ");
 
-        load_hw_settings(platform);     // sets num_qubits and ns_per_cycle, platform parameters
->>>>>>> 34eaf100
+        load_hw_settings(platform);
+
+        const json& instruction_settings = platform.instruction_settings;
+        for(const json & i : instruction_settings)
+        {
+            std::string instr_name;
+            if(i.count("cc_light_instr") <= 0)
+            {
+                EOUT("cc_light_instr not found for " << i);
+                throw ql::exception("cc_light_instr not found", false);
+            }
+            else
+            {
+                instr_name = i["cc_light_instr"];
+            }
+        }
+
         generate_opcode_cs_files(platform);
         MaskManager mask_manager;
 
