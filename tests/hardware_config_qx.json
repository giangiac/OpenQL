--- conflicted
+++ resolved
@@ -13,7 +13,6 @@
 
    "instructions": {
 
-<<<<<<< HEAD
       "prep_x" : {
          "duration": 40,
          "qubits": ["q0","q1"],
@@ -226,25 +225,17 @@
         "matrix": [ [0.0,1.0], [1.0,0.0], 
                     [1.0,0.0], [0.0,0.0] ],
         "disable_optimization": true
-        }
-
-=======
-   "display": {
-      "duration": 20,
-      "qubits": [],
-      "matrix": [ [0.0,1.0], [1.0,0.0], [1.0,0.0], [0.0,0.0] ],
-      "disable_optimization": true
-      },
+        },
 
    "display_binary": {
       "duration": 20,
       "qubits": [],
-      "matrix": [ [0.0,1.0], [1.0,0.0], [1.0,0.0], [0.0,0.0] ],
+      "matrix": [ [0.0,1.0], [1.0,0.0],
+                  [1.0,0.0], [0.0,0.0] ],
       "disable_optimization": true
       }
->>>>>>> b03b4b6f
+
    },
-
 
 
    "gate_decomposition": {
