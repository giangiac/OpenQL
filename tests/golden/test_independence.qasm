qubits 4

.aKernel
<<<<<<< HEAD
{ prepz q0 | prepz q1 | prepz q2 | prepz q3 }
qwait 7
{ cz q0,q1 | cz q2,q3 }
qwait 7
{ measure q0 | measure q1 }
=======
    prepz q0 | prepz q1 | prepz q2 | prepz q3
    qwait 7
    cz q0,q1 | cz q2,q3
    qwait 7
    measure q0 | measure q1
>>>>>>> bbf686da
<|MERGE_RESOLUTION|>--- conflicted
+++ resolved
@@ -1,16 +1,8 @@
 qubits 4
 
 .aKernel
-<<<<<<< HEAD
-{ prepz q0 | prepz q1 | prepz q2 | prepz q3 }
-qwait 7
-{ cz q0,q1 | cz q2,q3 }
-qwait 7
-{ measure q0 | measure q1 }
-=======
-    prepz q0 | prepz q1 | prepz q2 | prepz q3
+    { prepz q0 | prepz q1 | prepz q2 | prepz q3 }
     qwait 7
-    cz q0,q1 | cz q2,q3
+    { cz q0,q1 | cz q2,q3 }
     qwait 7
-    measure q0 | measure q1
->>>>>>> bbf686da
+    { measure q0 | measure q1 }
