--- conflicted
+++ resolved
@@ -11,26 +11,6 @@
 
 output_dir = os.path.join(curdir, 'test_output')
 
-<<<<<<< HEAD
-def file_compare(fn1, fn2):
-    isSame = False
-    with open(fn1, 'r') as f1:
-        with open(fn2, 'r') as f2:
-            a = f1.read()
-            b = f2.read()
-            f1.close()
-            f2.close()
-            isSame = (a==b)
-    return isSame
-=======
-def set_ql_options():
-    ql.set_option('output_dir', output_dir)
-    ql.set_option('optimize', 'no')
-    ql.set_option('scheduler', 'ASAP')
-    ql.set_option('log_level', 'LOG_INFO')
-
-
->>>>>>> faeafbd4
 
 class Test_dependence(unittest.TestCase):
 
@@ -67,20 +47,9 @@
         p.add_kernel(k)
         p.compile()
 
-        # gold_fn = rootDir + '/golden/test_independence.qasm'
-        # qasm_fn = os.path.join(output_dir, p.name+'_scheduled.qasm')
-        # self.assertTrue( file_compare(qasm_fn, gold_fn) )
-
-        # # load qasm
-        # qasm_files = []
-        # qasm_files.append(os.path.join(output_dir, 'independent.qasm'))
-        # qasm_files.append(os.path.join(output_dir, 'independent_scheduled.qasm'))
-
-        # for qasm_file in qasm_files:
-        #    qasm_reader = ql.QASM_Loader(qasm_file)
-        #    errors = qasm_reader.load()
-        #    self.assertTrue(errors == 0)
-
+        gold_fn = rootDir + '/golden/test_independence.qasm'
+        qasm_fn = os.path.join(output_dir, p.name+'_scheduled.qasm')
+        self.assertTrue( file_compare(qasm_fn, gold_fn) )
 
 
     # @unittest.skip
@@ -108,29 +77,10 @@
         p.add_kernel(k)
         p.compile()
 
-<<<<<<< HEAD
-        # gold_fn = rootDir + '/golden/test_WAW_ASAP.qasm'
-        # qasm_fn = os.path.join(output_dir, p.name+'_scheduled.qasm')
-        # self.assertTrue( file_compare(qasm_fn, gold_fn) )
-=======
         gold_fn = rootDir + '/golden/test_WAW_ASAP.qasm'
         qasm_fn = os.path.join(output_dir, p.name+'_scheduled.qasm')
 
-        print(gold_fn)
-        print(qasm_fn)
-
-        self.assertTrue( file_compare(qasm_fn, gold_fn) )
->>>>>>> faeafbd4
-
-        # # load qasm
-        # qasm_files = []
-        # qasm_files.append(os.path.join(output_dir, p.name+'.qasm'))
-        # qasm_files.append(os.path.join(output_dir, p.name+'_scheduled.qasm'))
-
-        # for qasm_file in qasm_files:
-        #    qasm_reader = ql.QASM_Loader(qasm_file)
-        #    errors = qasm_reader.load()
-        #    self.assertTrue(errors == 0)
+        self.assertTrue( file_compare(qasm_fn, gold_fn) )
 
 
     # @unittest.skip
@@ -158,20 +108,9 @@
         p.add_kernel(k)
         p.compile()
 
-        # gold_fn = rootDir + '/golden/test_RAR_Control_ASAP.qasm'
-        # qasm_fn = os.path.join(output_dir, p.name+'_scheduled.qasm')
-        # self.assertTrue( file_compare(qasm_fn, gold_fn) )
-
-        # # load qasm
-        # qasm_files = []
-        # qasm_files.append(os.path.join(output_dir, 'RAR.qasm'))
-        # qasm_files.append(os.path.join(output_dir, 'RAR_scheduled.qasm'))
-
-        # for qasm_file in qasm_files:
-        #    qasm_reader = ql.QASM_Loader(qasm_file)
-        #    errors = qasm_reader.load()
-        #    self.assertTrue(errors == 0)
-
+        gold_fn = rootDir + '/golden/test_RAR_Control_ASAP.qasm'
+        qasm_fn = os.path.join(output_dir, p.name+'_scheduled.qasm')
+        self.assertTrue( file_compare(qasm_fn, gold_fn) )
 
 
     # @unittest.skip
@@ -199,27 +138,10 @@
         p.add_kernel(k)
         p.compile()
 
-<<<<<<< HEAD
-        # gold_fn = rootDir + '/golden/test_RAW_ASAP.qasm'
-        # qasm_fn = os.path.join(output_dir, p.name+'_scheduled.qasm')
-        # self.assertTrue( file_compare(qasm_fn, gold_fn) )
-=======
         gold_fn = rootDir + '/golden/test_RAW_ASAP.qasm'
         qasm_fn = os.path.join(output_dir, p.name+'_scheduled.qasm')
 
         self.assertTrue( file_compare(qasm_fn, gold_fn) )
->>>>>>> faeafbd4
-
-        # # load qasm
-        # qasm_files = []
-        # qasm_files.append(os.path.join(output_dir, 'RAW.qasm'))
-        # qasm_files.append(qasm_fn)
-
-        # for qasm_file in qasm_files:
-        #    qasm_reader = ql.QASM_Loader(qasm_file)
-        #    errors = qasm_reader.load()
-        #    self.assertTrue(errors == 0)
-
 
 
     # @unittest.skip
@@ -247,26 +169,10 @@
         p.add_kernel(k)
         p.compile()
 
-<<<<<<< HEAD
-        # gold_fn = rootDir + '/golden/test_WAR_ASAP.qasm'
-        # qasm_fn = os.path.join(output_dir, p.name+'_scheduled.qasm')
-        # self.assertTrue( file_compare(qasm_fn, gold_fn) )
-=======
         gold_fn = rootDir + '/golden/test_WAR_ASAP.qasm'
         qasm_fn = os.path.join(output_dir, p.name+'_scheduled.qasm')
 
         self.assertTrue( file_compare(qasm_fn, gold_fn) )
->>>>>>> faeafbd4
-
-        # # load qasm
-        # qasm_files = []
-        # qasm_files.append(os.path.join(output_dir, 'WAR.qasm'))
-        # qasm_files.append(qasm_fn)
-
-        # for qasm_file in qasm_files:
-        #    qasm_reader = ql.QASM_Loader(qasm_file)
-        #    errors = qasm_reader.load()
-        #    self.assertTrue(errors == 0)
 
 
     # @unittest.skip
@@ -288,19 +194,10 @@
         p.add_kernel(k)
         p.compile()
 
-        # gold_fn = rootDir + '/golden/test_swap_single_ASAP.qasm'
-        # qasm_fn = os.path.join(output_dir, p.name+'_scheduled.qasm')
-        # self.assertTrue( file_compare(qasm_fn, gold_fn) )
-
-        # # load qasm
-        # qasm_files = []
-        # qasm_files.append(os.path.join(output_dir, 'swap_single.qasm'))
-        # qasm_files.append(qasm_fn)
-
-        # for qasm_file in qasm_files:
-        #    qasm_reader = ql.QASM_Loader(qasm_file)
-        #    errors = qasm_reader.load()
-        #    self.assertTrue(errors == 0)
+        gold_fn = rootDir + '/golden/test_swap_single_ASAP.qasm'
+        qasm_fn = os.path.join(output_dir, p.name+'_scheduled.qasm')
+        self.assertTrue( file_compare(qasm_fn, gold_fn) )
+
 
     # @unittest.skip
     def test_swap_multi(self):
@@ -324,19 +221,9 @@
         p.add_kernel(k)
         p.compile()
 
-        # gold_fn = rootDir + '/golden/test_swap_multi_ASAP.qasm'
-        # qasm_fn = os.path.join(output_dir, p.name+'_scheduled.qasm')
-        # self.assertTrue( file_compare(qasm_fn, gold_fn) )
-
-        # # load qasm
-        # qasm_files = []
-        # qasm_files.append(os.path.join(output_dir, 'swap_multi.qasm'))
-        # qasm_files.append(qasm_fn)
-
-        # for qasm_file in qasm_files:
-        #    qasm_reader = ql.QASM_Loader(qasm_file)
-        #    errors = qasm_reader.load()
-        #    self.assertTrue(errors == 0)
+        gold_fn = rootDir + '/golden/test_swap_multi_ASAP.qasm'
+        qasm_fn = os.path.join(output_dir, p.name+'_scheduled.qasm')
+        self.assertTrue( file_compare(qasm_fn, gold_fn) )
 
 
 if __name__ == '__main__':
